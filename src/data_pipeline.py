--- conflicted
+++ resolved
@@ -377,11 +377,7 @@
     ####################################################################################
     print("16. Calculating and exporting consumption-based results")
     hourly_consumed_calc = consumed.HourlyBaDataEmissionsCalc(
-<<<<<<< HEAD
-        clean_930_file, small=args.small, path_prefix=path_prefix, year=year
-=======
         clean_930_file, year=year, small=args.small, path_prefix=path_prefix,
->>>>>>> 6886aac4
     )
     hourly_consumed_calc.process()
     hourly_consumed_calc.output_data(path_prefix=path_prefix)
