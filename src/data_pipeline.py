"""
Entry point for creating final dataset and intermediate cleaned data products.

Run from `src` as `python data_pipeline.py` after installing conda environment

Optional arguments are --year (default 2020), --gtn_years (default 5)

# Overview of Data Pipeline

## Data Used
EPA Continuous Emissions Monitoring System (CEMS) data
 - What is it: Measured hourly gross generation, fuel consumption, and emissions data for emitting power generation units > 25MW
 - How we use it: Primary source for hourly emissions and generation data

EIA Form 923
 - What is it: Reported monthly net generation and fuel consumption data for power generators > 1 MW
 - How we use it: To convert gross generation data from CEMS to net generation, and to calculate emissions that are not reported to CEMS

EIA Form 860
 - What is it: Inventory of all generators and plants and their static characteristics
 - How we use it: to transform and aggregate the data reported in CEMS and EIA-923 based on plant and generator characteristics

EPA-EIA Power Sector Data Crosswalk
 - What is it: Maps EPA plant IDs and unit IDs to EIA plant IDs and generator IDs
 - How we use it: To match data between CEMS and EIA-923

EIA Form 930 / Hourly Electric Grid Monitor
 - What is it: Reported hourly net generation by fuel category, demand, and interchange for each Balancing Area in the U.S.
 - How we use it: To assign an hourly profile to the monthly generation and fuel data reported in EIA-923

EPA eGRID database
 - What is it: Reports annual-level generation and emissions statistics at the plant and BA level
 - How we use it: to validate our outputs

## Process
1. Download data, including CEMS (via PUDL), EIA Forms 860 and 923 (via PUDL), EPA-EIA Power Sector Data Crosswalk, EIA-930 data
    - Downloads are cached on first run so do not need to be redownloaded
2. Identify subplants and gross-to-net generation factors using multiple years of historical data.
    - Using Power Sector Data Crosswalk, identify distinct subplant clusters of EPA units and EIA generators in each plant
    - Using multiple years of generation data from CEMS and EIA-923, run linear regressions of net generation on gross generation at teh subplant and plant level
    - Calculate simple monthly ratios between gross and net generation at teh subplant and plant level.
3. Clean monthly generation and fuel data from EIA-923
    - allocate monthly net generation and fuel consumption data reported for each plant prime mover to each plant generator
    - Calculate monthly emissions for each generator based on its fuel consumption and fuel source
    - Remove data for non grid-connected plants and plants in Puerto Rico
    - Assign a primary fuel type and balancing authority location to each generator
4. Clean hourly generation, fuel, and emissions data from CEMS
    - Remove data for non grid-connected plants, plants in Puerto Rico, and certain steam-only units
    - Assign a monthly "report_date" to each hourly observation based on the date of the local timestamp (this allows us to match the data to EIA-923 report dates)
    - Assign a fuel type to each unit
    - Fill in missing hourly emissions data using the assigned fuel type and reported hourly fuel consumption data
    - Remove all observations for each unit-month when no operation is reported for that unit in that month
    - Allocate hourly data for combined heat and power plants between electricity generation and steam production
    - Remove data for units for which we are unable to fill missing emissions data
5. Convert hourly gross generation in CEMS to hourly net generation
    - aggregate CEMS gross generation to monthly level to match with monthly-reported net generation
    - Apply several methodologies to calculate gross-to-net generation conversion factors
    - apply GTN factors to convert hourly gross generation to hourly net generation using the following hierarchy:
        - Use regression value if regression has good r2
        - If there is not a good regrssion, use monthly ratio unless ratio is outside of normal bounds (negative, >>1, missing)
        - Where there are outliers (eg gross generation is very different from net generation):
            - if EIA reported monthly and not distributed, maybe trust EIA (monthly ratio).
            - Otherwise, trust general regression
6. Crosswalk the CEMS data to the EIA-923 data to identify for which generator-months there is no hourly data reported in CEMS
    - Use the EPA-EIA Power Sector Data Crosswalk
    - Assign subplant groupings to data
7. Assign static plant characteristics to CEMS and EIA data to allow for data aggregation and matching with EIA-930
    - assign generator and plant-level primary fuel
    - assign Balancing Authority and State to each plant
    - assign fuel categories to each plant that match EIA-930 categories
8. Clean and reconcile EIA-930 data
    - Fix timezone/timestamp issues with raw 930 data
    - Perform physics-based reconciliation so that data satisfies conservation of energy equations
9. Calculate residual net generation profiles for each BA-fuel category by comparing EIA-930 and CEMS hourly net generation data
10. Assign monthly EIA-923 data an hourly profile based on the residual net generation profile
11. Concatenate the shaped hourly EIA-923 data to the hourly CEMS data
12. Run validation checks on processed data
13. Aggregate the hourly data to the BA level and output


## Outputs
 - Processed hourly subplant-level data
 - Aggregated hourly data for each BA (total emissions, total generation, generated carbon intensity)

## Output Validation Checks
 - Aggregate data to annual level and compare with published eGRID results
 - Check that aggregated heat rates and emissions rates by fuel type are within reasonable ranges for each BA
 - Plant-level checks for anomolous data

"""


# import packages
import argparse
import os

# import local modules
import src.download_data as download_data
import src.data_cleaning as data_cleaning
import src.emissions as emissions
import src.gross_to_net_generation as gross_to_net_generation
import src.impute_hourly_profiles as impute_hourly_profiles
import src.eia930 as eia930
import src.validation as validation
import src.output_data as output_data
import src.consumed as consumed
from src.load_data import PATH_TO_LOCAL_REPO


def get_args():
    """
    Specify arguments here.
    Returns dictionary of {arg_name: arg_value}
    """
    parser = argparse.ArgumentParser()
    parser.add_argument("--year", help="Year for analysis", default=2020, type=int)
    parser.add_argument(
        "--gtn_years",
        help="Number of years to use to calculate GTN ratio regressions, ending at `year`",
        default=5,
        type=int,
    )
    parser.add_argument(
        "--small",
        help="Run on subset of data for quicker testing, outputs to outputs/small and results to results/small.",
        type=bool,
        default=False,
    )
    parser.add_argument(
<<<<<<< HEAD
        "--flat",
        help="Use flat hourly profiles?",
=======
        "--skip_outputs",
        help="Skip outputting data to csv files for quicker testing.",
>>>>>>> 0f35a511
        type=bool,
        default=False,
    )

    args = parser.parse_args()
    return args


def main():
    args = get_args()
    year = args.year

    # 0. Set up directory structure
    path_prefix = "" if not args.small else "small/"
    path_prefix += "flat/" if args.flat else ""
    path_prefix += f"{year}/"
    os.makedirs(f"{PATH_TO_LOCAL_REPO}data/downloads", exist_ok=True)
    os.makedirs(f"{PATH_TO_LOCAL_REPO}data/outputs/{path_prefix}", exist_ok=True)
    os.makedirs(f"{PATH_TO_LOCAL_REPO}data/outputs/{path_prefix}/eia930", exist_ok=True)
    os.makedirs(f"{PATH_TO_LOCAL_REPO}data/results/{path_prefix}", exist_ok=True)
    os.makedirs(f"{PATH_TO_LOCAL_REPO}data/results/{path_prefix}data_quality_metrics", exist_ok=True)
    for unit in ["us_units", "metric_units"]:
        for time_resolution in output_data.TIME_RESOLUTIONS.keys():
            for subfolder in ["plant_data", "carbon_accounting", "power_sector_data"]:
                os.makedirs(
                    f"{PATH_TO_LOCAL_REPO}data/results/{path_prefix}/{subfolder}/{time_resolution}/{unit}",
                    exist_ok=True,
                )

    # 1. Download data
    ####################################################################################
    print("1. Downloading data")
    # PUDL
    download_data.download_pudl_data(
        zenodo_url="https://zenodo.org/record/6349861/files/pudl-v0.6.0-2022-03-12.tgz"
    )
    # eGRID
    # the 2019 and 2020 data appear to be hosted on different urls
    egrid_files_to_download = [
        "https://www.epa.gov/sites/default/files/2020-03/egrid2018_data_v2.xlsx",
        "https://www.epa.gov/sites/default/files/2021-02/egrid2019_data.xlsx",
        "https://www.epa.gov/system/files/documents/2022-01/egrid2020_data.xlsx",
    ]
    download_data.download_egrid_files(egrid_files_to_download)
    # EIA-930
    # for `small` run, we'll only clean 1 week, so need chalander file for making profiles
    download_data.download_chalendar_files()
    # We use balance files for imputing missing hourly profiles. TODO use cleaned instead?
    # need last year for rolling data cleaning
    download_data.download_eia930_data(years_to_download=[year, year - 1])
    # Power Sector Data Crosswalk
    # NOTE: Check for new releases at https://github.com/USEPA/camd-eia-crosswalk
    download_data.download_epa_psdc(
        psdc_url="https://github.com/USEPA/camd-eia-crosswalk/releases/download/v0.2.1/epa_eia_crosswalk.csv"
    )
    # download the raw EIA-923 and EIA-860 files for use in NOx/SO2 calculations until integrated into pudl
    download_data.download_raw_eia860(year)
    download_data.download_raw_eia923(year)

    # 2. Identify subplants
    ####################################################################################
    print("2. Identifying subplant IDs")
    # GTN ratios are saved for reloading, as this is computationally intensive
    if not os.path.exists(f"{PATH_TO_LOCAL_REPO}data/outputs/{year}/subplant_crosswalk.csv"):
        print("    Generating subplant IDs")
        number_of_years = args.gtn_years
        data_cleaning.identify_subplants(year, number_of_years)
    else:
        print("    Subplant IDs already created")

    # 3. Clean EIA-923 Generation and Fuel Data at the Monthly Level
    ####################################################################################
    print("3. Cleaning EIA-923 data")
    eia923_allocated, primary_fuel_table = data_cleaning.clean_eia923(year, args.small)
    # Add primary fuel data to each generator
    eia923_allocated = eia923_allocated.merge(
        primary_fuel_table,
        how="left",
        on=["plant_id_eia", "generator_id"],
        validate="m:1",
    )

    # 4. Clean Hourly Data from CEMS
    ####################################################################################
    print("4. Cleaning CEMS data")
    cems = data_cleaning.clean_cems(year, args.small)

    # calculate biomass-adjusted emissions while cems data is at the unit level
    cems = emissions.adjust_emissions_for_biomass(cems)

    # 5. Assign static characteristics to CEMS and EIA data to aid in aggregation
    ####################################################################################
    print("5. Loading plant static attributes")
    plant_attributes = data_cleaning.create_plant_attributes_table(
        cems, eia923_allocated, year, primary_fuel_table
    )
    output_data.output_intermediate_data(
        plant_attributes,
        "plant_static_attributes",
        path_prefix,
        year,
        args.skip_outputs,
    )

    # 6. Crosswalk CEMS and EIA data
    ####################################################################################
    print("6. Identifying source for hourly data")
    eia923_allocated = data_cleaning.identify_hourly_data_source(
        eia923_allocated, cems, year
    )

    # 7. Aggregating CEMS data to subplant
    ####################################################################################
    print("7. Aggregating CEMS data from unit to subplant")
    # aggregate cems data to subplant level
    cems = data_cleaning.aggregate_cems_to_subplant(cems)

    # 8. Calculate hourly data for partial_cems plants
    ####################################################################################
    print("8. Shaping partial CEMS data")
    (
        cems,
        partial_cems,
    ) = impute_hourly_profiles.shape_partial_cems_data(cems, eia923_allocated)
    # Export data cleaned by above for later validation, visualization, analysis
    output_data.output_intermediate_data(
        eia923_allocated.drop(columns="plant_primary_fuel"),
        "eia923_allocated",
        path_prefix,
        year,
        args.skip_outputs,
    )
    output_data.output_intermediate_data(
        partial_cems, "partial_cems", path_prefix, year, args.skip_outputs
    )

    # 9. Convert CEMS Hourly Gross Generation to Hourly Net Generation
    ####################################################################################
    print("9. Converting CEMS gross generation to net generation")
    cems, gtn_conversions = gross_to_net_generation.convert_gross_to_net_generation(
        cems, eia923_allocated, plant_attributes, year
    )
    # calculate the percent of gross generation converted using each method
    output_data.output_data_quality_metrics(
        validation.identify_cems_gtn_method(cems),
        "cems_gross_to_net_methods",
        path_prefix,
        args.skip_outputs,
    )
    # export the gtn conversion data
    output_data.output_intermediate_data(
        gtn_conversions,
        "gross_to_net_conversions",
        path_prefix,
        year,
        args.skip_outputs,
    )

    # 10. Adjust CEMS emission data for CHP
    ####################################################################################
    print("10. Adjusting CEMS emissions for CHP")
    cems = data_cleaning.adjust_cems_for_chp(cems, eia923_allocated)
    cems = emissions.calculate_co2e_mass(
        cems, year, gwp_horizon=100, ar5_climate_carbon_feedback=True
    )
    validation.test_emissions_adjustments(cems)
    output_data.output_intermediate_data(
        cems, "cems", path_prefix, year, args.skip_outputs
    )

    # 11. Export monthly and annual plant-level results
    ####################################################################################
    print("11. Exporting monthly and annual plant-level results")
    # create a separate dataframe containing only the EIA data that is missing from cems
    monthly_eia_data_to_shape = eia923_allocated[
        (eia923_allocated["hourly_data_source"] == "eia")
        & ~(eia923_allocated["fuel_consumed_mmbtu"].isna())
    ]
    del eia923_allocated
    output_data.output_data_quality_metrics(
        validation.identify_percent_of_data_by_input_source(
            cems, partial_cems, monthly_eia_data_to_shape, year
        ),
        "input_data_source",
        path_prefix,
        args.skip_outputs,
    )
    # combine and export plant data at monthly and annual level
    monthly_plant_data = data_cleaning.combine_plant_data(
        cems, partial_cems, monthly_eia_data_to_shape, "monthly", True
    )
    output_data.output_plant_data(
        monthly_plant_data, path_prefix, "monthly", args.skip_outputs
    )
    output_data.output_plant_data(
        monthly_plant_data, path_prefix, "annual", args.skip_outputs
    )
    del monthly_plant_data

    # 12. Clean and Reconcile EIA-930 data
    ####################################################################################
    print("12. Cleaning EIA-930 data")
    # Scrapes and cleans data in data/downloads, outputs cleaned file at EBA_elec.csv
<<<<<<< HEAD
    if (
        args.small
        or (not args.flat)
        or not (os.path.exists(f"../data/outputs/{path_prefix}/eia930/eia930_elec.csv"))
=======
    if args.small or not (
        os.path.exists(f"{PATH_TO_LOCAL_REPO}data/outputs/{path_prefix}/eia930/eia930_elec.csv")
>>>>>>> 0f35a511
    ):
        eia930.clean_930(year, small=args.small, path_prefix=path_prefix)
    elif args.flat:
        print("    Not running 930 cleaning because we'll be using a flat profile.")
    else:
        print(
            f"    Not re-running 930 cleaning. If you'd like to re-run, please delete data/outputs/{path_prefix}/eia930/"
        )

    # If running small, we didn't clean the whole year, so need to use the Chalender file to build residual profiles.
    clean_930_file = (
<<<<<<< HEAD
        "../data/downloads/eia930/chalendar/EBA_elec.csv"
        if (args.small or args.flat)
        else f"../data/outputs/{path_prefix}/eia930/eia930_elec.csv"
=======
        f"{PATH_TO_LOCAL_REPO}data/downloads/eia930/chalendar/EBA_elec.csv"
        if args.small
        else f"{PATH_TO_LOCAL_REPO}data/outputs/{path_prefix}/eia930/eia930_elec.csv"
>>>>>>> 0f35a511
    )
    eia930_data = eia930.load_chalendar_for_pipeline(clean_930_file, year=year)
    # until we can fix the physics reconciliation, we need to apply some post-processing steps
    eia930_data = eia930.remove_imputed_ones(eia930_data)
    eia930_data = eia930.remove_months_with_zero_data(eia930_data)

    # 13. Calculate hourly profiles for monthly EIA data
    ####################################################################################
    print("13. Estimating hourly profiles for EIA data")
    hourly_profiles = impute_hourly_profiles.calculate_hourly_profiles(
        cems,
        partial_cems,
        eia930_data,
        plant_attributes,
        monthly_eia_data_to_shape,
        year,
        transmission_only=False,
        ba_column_name="ba_code",
        use_flat=args.flat,
    )
    del eia930_data
    # validate how well the wind and solar imputation methods work
    output_data.output_data_quality_metrics(
        validation.validate_diba_imputation_method(hourly_profiles, year),
        "diba_imputation_performance",
        path_prefix,
        args.skip_outputs,
    )
    output_data.output_data_quality_metrics(
        validation.validate_national_imputation_method(hourly_profiles),
        "national_imputation_performance",
        path_prefix,
        args.skip_outputs,
    )
    output_data.output_intermediate_data(
        hourly_profiles, "hourly_profiles", path_prefix, year, args.skip_outputs
    )

    # 14. Assign hourly profile to monthly data
    ####################################################################################
    print("14. Assigning hourly profiles to monthly EIA-923 data")
    hourly_profiles = impute_hourly_profiles.convert_profile_to_percent(hourly_profiles)
    # Aggregate EIA data to BA/fuel/month, then assign hourly profile per BA/fuel
    (
        monthly_eia_data_to_shape,
        plant_attributes,
    ) = impute_hourly_profiles.aggregate_eia_data_to_ba_fuel(
<<<<<<< HEAD
        monthly_eia_data_to_shape, plant_attributes, path_prefix, year
=======
        monthly_eia_data_to_shape, plant_attributes, path_prefix
>>>>>>> 0f35a511
    )
    shaped_eia_data = impute_hourly_profiles.shape_monthly_eia_data_as_hourly(
        monthly_eia_data_to_shape, hourly_profiles
    )
    output_data.output_data_quality_metrics(
        validation.hourly_profile_source_metric(cems, partial_cems, shaped_eia_data),
        "hourly_profile_method",
        path_prefix,
        args.skip_outputs,
    )
    # Export data
    output_data.output_intermediate_data(
        shaped_eia_data, "shaped_eia923_data", path_prefix, year, args.skip_outputs
    )
    if not args.skip_outputs:
        plant_attributes.to_csv(
            f"{PATH_TO_LOCAL_REPO}data/results/{path_prefix}plant_data/plant_static_attributes.csv"
        )
    # validate that the shaping did not alter data at the monthly level
    validation.validate_shaped_totals(shaped_eia_data, monthly_eia_data_to_shape)

    # 15. Combine plant-level data from all sources
    ####################################################################################
    print("15. Combining and exporting plant-level hourly results")
    # write metadata and remove metadata columns
    cems, partial_cems, shaped_eia_data = output_data.write_plant_metadata(
        cems, partial_cems, shaped_eia_data, path_prefix, args.skip_outputs
    )
    combined_plant_data = data_cleaning.combine_plant_data(
        cems, partial_cems, shaped_eia_data, "hourly"
    )
    del shaped_eia_data, cems, partial_cems  # free memory back to python
    # export to a csv.
    output_data.output_plant_data(
        combined_plant_data, path_prefix, "hourly", args.skip_outputs
    )

    # 16. Aggregate CEMS data to BA-fuel and write power sector results
    ####################################################################################
    print("16. Creating and exporting BA-level power sector results")
    ba_fuel_data = data_cleaning.aggregate_plant_data_to_ba_fuel(
        combined_plant_data, plant_attributes
    )
    del combined_plant_data
    # Output intermediate data: produced per-fuel annual averages
    output_data.write_generated_averages(
        ba_fuel_data, year, path_prefix, args.skip_outputs
    )
    # Output final data: per-ba hourly generation and rate
    output_data.write_power_sector_results(ba_fuel_data, path_prefix, args.skip_outputs)

    # 17. Calculate consumption-based emissions and write carbon accounting results
    ####################################################################################
    print("17. Calculating and exporting consumption-based results")
    hourly_consumed_calc = consumed.HourlyConsumed(
        clean_930_file,
        path_prefix,
        year,
        small=args.small,
        skip_outputs=args.skip_outputs,
    )
    hourly_consumed_calc.run()
    hourly_consumed_calc.output_results()


if __name__ == "__main__":
    main()<|MERGE_RESOLUTION|>--- conflicted
+++ resolved
@@ -127,13 +127,12 @@
         default=False,
     )
     parser.add_argument(
-<<<<<<< HEAD
         "--flat",
         help="Use flat hourly profiles?",
-=======
+    )
+    parser.add_argument(
         "--skip_outputs",
         help="Skip outputting data to csv files for quicker testing.",
->>>>>>> 0f35a511
         type=bool,
         default=False,
     )
@@ -154,7 +153,10 @@
     os.makedirs(f"{PATH_TO_LOCAL_REPO}data/outputs/{path_prefix}", exist_ok=True)
     os.makedirs(f"{PATH_TO_LOCAL_REPO}data/outputs/{path_prefix}/eia930", exist_ok=True)
     os.makedirs(f"{PATH_TO_LOCAL_REPO}data/results/{path_prefix}", exist_ok=True)
-    os.makedirs(f"{PATH_TO_LOCAL_REPO}data/results/{path_prefix}data_quality_metrics", exist_ok=True)
+    os.makedirs(
+        f"{PATH_TO_LOCAL_REPO}data/results/{path_prefix}data_quality_metrics",
+        exist_ok=True,
+    )
     for unit in ["us_units", "metric_units"]:
         for time_resolution in output_data.TIME_RESOLUTIONS.keys():
             for subfolder in ["plant_data", "carbon_accounting", "power_sector_data"]:
@@ -197,7 +199,9 @@
     ####################################################################################
     print("2. Identifying subplant IDs")
     # GTN ratios are saved for reloading, as this is computationally intensive
-    if not os.path.exists(f"{PATH_TO_LOCAL_REPO}data/outputs/{year}/subplant_crosswalk.csv"):
+    if not os.path.exists(
+        f"{PATH_TO_LOCAL_REPO}data/outputs/{year}/subplant_crosswalk.csv"
+    ):
         print("    Generating subplant IDs")
         number_of_years = args.gtn_years
         data_cleaning.identify_subplants(year, number_of_years)
@@ -337,15 +341,14 @@
     ####################################################################################
     print("12. Cleaning EIA-930 data")
     # Scrapes and cleans data in data/downloads, outputs cleaned file at EBA_elec.csv
-<<<<<<< HEAD
     if (
         args.small
         or (not args.flat)
-        or not (os.path.exists(f"../data/outputs/{path_prefix}/eia930/eia930_elec.csv"))
-=======
-    if args.small or not (
-        os.path.exists(f"{PATH_TO_LOCAL_REPO}data/outputs/{path_prefix}/eia930/eia930_elec.csv")
->>>>>>> 0f35a511
+        or not (
+            os.path.exists(
+                f"{PATH_TO_LOCAL_REPO}data/outputs/{path_prefix}/eia930/eia930_elec.csv"
+            )
+        )
     ):
         eia930.clean_930(year, small=args.small, path_prefix=path_prefix)
     elif args.flat:
@@ -357,15 +360,9 @@
 
     # If running small, we didn't clean the whole year, so need to use the Chalender file to build residual profiles.
     clean_930_file = (
-<<<<<<< HEAD
-        "../data/downloads/eia930/chalendar/EBA_elec.csv"
+        f"{PATH_TO_LOCAL_REPO}data/downloads/eia930/chalendar/EBA_elec.csv"
         if (args.small or args.flat)
-        else f"../data/outputs/{path_prefix}/eia930/eia930_elec.csv"
-=======
-        f"{PATH_TO_LOCAL_REPO}data/downloads/eia930/chalendar/EBA_elec.csv"
-        if args.small
         else f"{PATH_TO_LOCAL_REPO}data/outputs/{path_prefix}/eia930/eia930_elec.csv"
->>>>>>> 0f35a511
     )
     eia930_data = eia930.load_chalendar_for_pipeline(clean_930_file, year=year)
     # until we can fix the physics reconciliation, we need to apply some post-processing steps
@@ -413,11 +410,7 @@
         monthly_eia_data_to_shape,
         plant_attributes,
     ) = impute_hourly_profiles.aggregate_eia_data_to_ba_fuel(
-<<<<<<< HEAD
-        monthly_eia_data_to_shape, plant_attributes, path_prefix, year
-=======
         monthly_eia_data_to_shape, plant_attributes, path_prefix
->>>>>>> 0f35a511
     )
     shaped_eia_data = impute_hourly_profiles.shape_monthly_eia_data_as_hourly(
         monthly_eia_data_to_shape, hourly_profiles
