import pandas as pd
import numpy as np
import statsmodels.formula.api as smf
from pandas import DataFrame
import sqlalchemy as sa

import src.load_data as load_data

import pudl.analysis.allocate_net_gen as allocate_gen_fuel


def clean_eia923(year):
    """
    This is the coordinating function for cleaning and allocating generation and fuel data in EIA-923.
    """
    # Distribute net generation and heat input data reported by the three different EIA-923 tables

    pudl_out = load_data.initialize_pudl_out(year=year)

    # allocate net generation and heat input to each generator-fuel grouping
    gen_fuel_allocated = allocate_gen_fuel.allocate_gen_fuel_by_generator_energy_source(
        pudl_out, drop_interim_cols=True
    )

    # manually update energy source code when OTH
    gen_fuel_allocated = update_energy_source_codes(gen_fuel_allocated)

    # round all values to the nearest tenth of a unit
    gen_fuel_allocated.loc[
        :,
        [
            "net_generation_mwh",
            "fuel_consumed_mmbtu",
            "fuel_consumed_for_electricity_mmbtu",
        ],
    ] = gen_fuel_allocated.loc[
        :,
        [
            "net_generation_mwh",
            "fuel_consumed_mmbtu",
            "fuel_consumed_for_electricity_mmbtu",
        ],
    ].round(
        1
    )

    # create a table that identifies the primary fuel of each generator and plant
    primary_fuel_table = create_primary_fuel_table(gen_fuel_allocated)

    # calculate co2 emissions for each generator-fuel based on allocated fuel consumption
    gen_fuel_allocated = calculate_ghg_emissions_from_fuel_consumption(
        df=gen_fuel_allocated,
        year=year,
        include_co2=True,
        include_ch4=True,
        include_n2o=True,
    )

    # Calculate NOx and SO2 emissions
    gen_fuel_allocated = calculate_nox_from_fuel_consumption(
        gen_fuel_allocated, pudl_out, year
    )
    gen_fuel_allocated = calculate_so2_from_fuel_consumption(
        gen_fuel_allocated, pudl_out, year
    )

    # adjust emissions for CHP
    gen_fuel_allocated = adjust_emissions_for_CHP(gen_fuel_allocated)

    # adjust emissions for biomass
    gen_fuel_allocated = adjust_emissions_for_biomass(gen_fuel_allocated)

    data_columns = [
        "net_generation_mwh",
        "fuel_consumed_mmbtu",
        "fuel_consumed_for_electricity_mmbtu",
        "co2_mass_lb",
        "ch4_mass_lb",
        "n2o_mass_lb",
        "nox_mass_lb",
        "so2_mass_lb",
        "co2_mass_lb_for_electricity",
        "ch4_mass_lb_for_electricity",
        "n2o_mass_lb_for_electricity",
        "nox_mass_lb_for_electricity",
        "so2_mass_lb_for_electricity",
        "co2_mass_lb_adjusted",
        "ch4_mass_lb_adjusted",
        "n2o_mass_lb_adjusted",
        "nox_mass_lb_adjusted",
        "so2_mass_lb_adjusted",
    ]

    # aggregate the allocated data to the generator level
    gen_fuel_allocated = allocate_gen_fuel.agg_by_generator(
        gen_fuel_allocated, sum_cols=data_columns,
    )

    # remove any plants that we don't want in the data
    gen_fuel_allocated = remove_plants(
        gen_fuel_allocated,
        non_grid_connected=True,
        remove_states=["PR"],
        steam_only_plants=False,
        distribution_connected_plants=False,
    )

    # round all values to the nearest tenth of a unit
    gen_fuel_allocated.loc[:, data_columns] = gen_fuel_allocated.loc[
        :, data_columns
    ].round(1)

    # add subplant id
    subplant_crosswalk = pd.read_csv("../data/outputs/subplant_crosswalk.csv")[
        ["plant_id_eia", "generator_id", "subplant_id"]
    ].drop_duplicates()
    gen_fuel_allocated = gen_fuel_allocated.merge(
        subplant_crosswalk, how="left", on=["plant_id_eia", "generator_id"]
    )

    # add the cleaned prime mover code to the data
    gen_pm = pudl_out.gens_eia860()[
        ["plant_id_eia", "generator_id", "prime_mover_code"]
    ]
    gen_fuel_allocated = gen_fuel_allocated.merge(
        gen_pm, how="left", on=["plant_id_eia", "generator_id"]
    )

    return gen_fuel_allocated, primary_fuel_table


def update_energy_source_codes(df):
    """
    Manually update fuel source codes
    """
    # refinery with energy source = OTH, change to OG
    df.loc[
        (df["plant_id_eia"] == 50626) & (df["energy_source_code"] == "OTH"),
        "energy_source_code",
    ] = "OG"
    df.loc[
        (df["plant_id_eia"] == 56139) & (df["energy_source_code"] == "OTH"),
        "energy_source_code",
    ] = "OG"
    df.loc[
        (df["plant_id_eia"] == 59073) & (df["energy_source_code"] == "OTH"),
        "energy_source_code",
    ] = "OG"

    return df


def create_primary_fuel_table(gen_fuel_allocated):
    """
    Identifies the primary fuel for each generator and plant
    Gen primary fuel is identified based on the "energy source code 1" identified in EIA-860
    Plant primary fuel is based on the most-consumed fuel at a plant based on allocated heat input
    """
    # get a table of primary energy source codes
    gen_primary_fuel = gen_fuel_allocated[
        gen_fuel_allocated["energy_source_code_num"] == "energy_source_code_1"
    ].drop_duplicates(subset=["plant_id_eia", "generator_id"])[
        ["plant_id_eia", "generator_id", "energy_source_code"]
    ]
    # rename the energy source code column to gen primary fuel
    # gen_primary_fuel = gen_primary_fuel.rename(columns={'energy_source_code':'generator_primary_fuel'})

    # calculate the total annual heat input by fuel type for each plant
    plant_primary_fuel = (
        gen_fuel_allocated.groupby(["plant_id_eia", "energy_source_code"])
        .sum()[["fuel_consumed_mmbtu"]]
        .reset_index()
    )

    # drop rows where there is zero fuel consumed

    plant_primary_fuel = plant_primary_fuel[plant_primary_fuel.fuel_consumed_mmbtu > 0]

    # identify the energy source code with the greatest fuel consumption for each plant
    plant_primary_fuel = plant_primary_fuel[
        plant_primary_fuel.groupby("plant_id_eia")["fuel_consumed_mmbtu"].transform(max)
        == plant_primary_fuel["fuel_consumed_mmbtu"]
    ][["plant_id_eia", "energy_source_code"]]

    # rename the column to plant primary fuel
    plant_primary_fuel = plant_primary_fuel.rename(
        columns={"energy_source_code": "plant_primary_fuel"}
    )

    # merge the plant primary fuel into the gen primary fuel
    primary_fuel_table = gen_primary_fuel.merge(
        plant_primary_fuel, how="left", on="plant_id_eia", validate="many_to_one"
    )

    return primary_fuel_table


def calculate_ghg_emissions_from_fuel_consumption(
    df, year, include_co2=True, include_ch4=True, include_n2o=True
):
    """
    Inputs:
        df: pandas dataframe containing the following columns: ['plant_id_eia', 'report_date,'fuel_consumed_mmbtu','energy_source_code']
    """

    emissions_to_calc = []
    if include_co2 is True:
        emissions_to_calc.append("co2")
    if include_ch4 is True:
        emissions_to_calc.append("ch4")
    if include_n2o is True:
        emissions_to_calc.append("n2o")

    efs_to_use = [emission + "_lb_per_mmbtu" for emission in emissions_to_calc]

    # get emission factors
    emission_factors = load_data.load_ghg_emission_factors()[
        ["energy_source_code"] + efs_to_use
    ]

    # add emission factor to  df
    df = df.merge(emission_factors, how="left", on="energy_source_code")

    # if there are any geothermal units, load the geothermal EFs
    if df["energy_source_code"].str.contains("GEO").any():
        df = add_geothermal_emission_factors(
            df, year, include_co2=True, include_nox=False, include_so2=False
        )

    # create a new column with the emissions mass
    for e in emissions_to_calc:
        df[f"{e}_mass_lb"] = df["fuel_consumed_mmbtu"] * df[f"{e}_lb_per_mmbtu"]

    # drop intermediate columns
    df = df.drop(columns=efs_to_use)

    return df


def add_geothermal_emission_factors(
    df, year, include_co2=True, include_nox=True, include_so2=True
):
    """"""

    emissions_to_calc = []
    if include_co2 is True:
        emissions_to_calc.append("co2")
    if include_nox is True:
        emissions_to_calc.append("nox")
    if include_so2 is True:
        emissions_to_calc.append("so2")

    efs_to_use = [emission + "_lb_per_mmbtu" for emission in emissions_to_calc]

    geothermal_efs = calculate_geothermal_emission_factors(year).loc[
        :, ["plant_id_eia", "generator_id","plant_frac"] + efs_to_use
    ]

    for e in emissions_to_calc:
        geothermal_efs = geothermal_efs.rename(
            columns={f"{e}_lb_per_mmbtu": f"{e}_lb_per_mmbtu_geo"}
        )

    # if there is a merge key for generator id, merge in the geothermal EFs on generator id
    if "generator_id" in list(df.columns):
        # add geothermal emission factor to df
        df = df.merge(
            geothermal_efs.drop(columns=["plant_frac"]),
            how="left",
            on=["plant_id_eia", "generator_id"],
        )
    # otherwise, aggregate EF to plant level and merge
    else:
        # multiply the emission factor by the fraction
        for e in emissions_to_calc:
            geothermal_efs[f"{e}_lb_per_mmbtu_geo"] = (
                geothermal_efs["plant_frac"] * geothermal_efs[f"{e}_lb_per_mmbtu_geo"]
            )
        # groupby plant to get the weighted emission factor
        geothermal_efs = (
            geothermal_efs.groupby("plant_id_eia").sum().reset_index()
        ).drop(columns=["plant_frac"])
        # add geothermal emission factor to df
        df = df.merge(geothermal_efs, how="left", on=["plant_id_eia"])

    # update missing efs using the geothermal efs if available
    for e in emissions_to_calc:
        if f"{e}_lb_per_mmbtu" not in df.columns:
            df[f"{e}_lb_per_mmbtu"] = np.NaN
        df[f"{e}_lb_per_mmbtu"] = df[f"{e}_lb_per_mmbtu"].fillna(
            df[f"{e}_lb_per_mmbtu_geo"]
        )

    # drop intermediate columns
    for e in emissions_to_calc:
        df = df.drop(columns=[f"{e}_lb_per_mmbtu_geo"])

    return df


def calculate_geothermal_emission_factors(year):
    """
    Updates the list of geothermal plants provided by EPA using EIA data
    Calculates a weighted average EF for each plant-month based on the fraction 
    of fuel consumed from each type of prime mover (steam, binary, flash)
    """
    # load geothermal efs
    geothermal_efs = pd.read_csv(
        "../data/manual/egrid_static_tables/table_C6_geothermal_emission_factors.csv"
    ).loc[
        :, ["geotype_code", "co2_lb_per_mmbtu", "nox_lb_per_mmbtu", "so2_lb_per_mmbtu"]
    ]

    geothermal_geotypes = identify_geothermal_generator_geotype(year)

    # merge in the emission factor
    geo_efs = geothermal_geotypes.merge(geothermal_efs, how="left", on="geotype_code")

    return geo_efs


def identify_geothermal_generator_geotype(year):
    """Identifies whether each geothermal generator is binary, flash, or dry steam"""
    pudl_out = load_data.initialize_pudl_out(year)

    geothermal_geotype = pudl_out.gens_eia860()
    geothermal_geotype = geothermal_geotype.loc[
        geothermal_geotype["energy_source_code_1"] == "GEO",
        [
            "plant_id_eia",
            "generator_id",
            "utility_id_eia",
            "prime_mover_code",
            "capacity_mw",
            "nameplate_power_factor",
        ],
    ]

    # default steam turbines to flash steam b/c flash is more common than steam according to EIA
    # Source: https://www.eia.gov/energyexplained/geothermal/geothermal-power-plants.php
    geo_map = {"BT": "B", "ST": "F"}
    geothermal_geotype["geotype_code"] = geothermal_geotype["prime_mover_code"].map(
        geo_map
    )

    # According to the NREL Geothermal report (https://www.nrel.gov/docs/fy21osti/78291.pdf)
    # The Geysers Complex in California contains the only "Dry Steam" (geotype S) plants in the country
    # The Geysers has utility_id_eia = 7160
    geothermal_geotype.loc[
        (geothermal_geotype["utility_id_eia"] == 7160)
        & (geothermal_geotype["geotype_code"] == "F"),
        "geotype_code",
    ] = "S"

    # calculate what fraction of the plant's nameplate capcity each generator is responsible for
    # assume that missing power factor is 100%
    geothermal_geotype["nameplate_power_factor"] = geothermal_geotype[
        "nameplate_power_factor"
    ].fillna(1)
    # calculate adjusted nameplate capacity based on power factor
    geothermal_geotype["pf_adjusted_capacity"] = (
        geothermal_geotype["capacity_mw"] * geothermal_geotype["nameplate_power_factor"]
    )
    # sum adjusted capacity by plant and merge back into generator-level data
    total_plant_capacity = (
        geothermal_geotype.groupby("plant_id_eia")["pf_adjusted_capacity"]
        .sum()
        .reset_index()
        .rename(columns={"pf_adjusted_capacity": "plant_capacity_total"})
    )
    geothermal_geotype = geothermal_geotype.merge(
        total_plant_capacity, how="left", on="plant_id_eia"
    )
    # calculate the fraction
    geothermal_geotype["plant_frac"] = (
        geothermal_geotype["pf_adjusted_capacity"]
        / geothermal_geotype["plant_capacity_total"]
    )
    # drop intermediate columns
    geothermal_geotype = geothermal_geotype.drop(
        columns=[
            "prime_mover_code",
            "utility_id_eia",
            "capacity_mw",
            "nameplate_power_factor",
            "pf_adjusted_capacity",
            "plant_capacity_total",
        ]
    )

    return geothermal_geotype


def adjust_emissions_for_CHP(df):
    """Allocates total emissions for electricity generation."""

    # calculate the electric allocation factor
    df = calculate_electric_allocation_factor(df)

    if "co2_mass_lb" in df.columns:
        df["co2_mass_lb_for_electricity"] = (
            df["co2_mass_lb"] * df["electric_allocation_factor"]
        )
    if "ch4_mass_lb" in df.columns:
        df["ch4_mass_lb_for_electricity"] = (
            df["ch4_mass_lb"] * df["electric_allocation_factor"]
        )
    if "n2o_mass_lb" in df.columns:
        df["n2o_mass_lb_for_electricity"] = (
            df["n2o_mass_lb"] * df["electric_allocation_factor"]
        )
    if "nox_mass_lb" in df.columns:
        df["nox_mass_lb_for_electricity"] = (
            df["nox_mass_lb"] * df["electric_allocation_factor"]
        )
    if "so2_mass_lb" in df.columns:
        df["so2_mass_lb_for_electricity"] = (
            df["so2_mass_lb"] * df["electric_allocation_factor"]
        )

    return df


def calculate_electric_allocation_factor(df):

    mwh_to_mmbtu = 3.412142

    # calculate the useful thermal output
    # 0.8 is an assumed efficiency factor used by eGRID
    df["useful_thermal_output"] = 0.8 * (
        df["fuel_consumed_mmbtu"] - df["fuel_consumed_for_electricity_mmbtu"]
    )

    # convert generation to mmbtu
    try:
        df["generation_mmbtu"] = df["net_generation_mwh"] * mwh_to_mmbtu
    # for CEMS use gross generation
    # TODO: investigate if this works correctly
    except KeyError:
        df["generation_mmbtu"] = df["gross_generation_mwh"] * mwh_to_mmbtu

    # calculate the electric allocation factor
    # 0.75 is an assumed efficiency factor used by eGRID
    df["electric_allocation_factor"] = df["generation_mmbtu"] / (
        df["generation_mmbtu"] + (0.75 * df["useful_thermal_output"])
    )

    # if the allocation factor < 0, set to zero
    df.loc[df["electric_allocation_factor"] < 0, "electric_allocation_factor"] = 0
    # if the allocation factor > 1, set to one
    df.loc[df["electric_allocation_factor"] > 1, "electric_allocation_factor"] = 1
    # fill any missing factors with 1
    df["electric_allocation_factor"] = df["electric_allocation_factor"].fillna(1)

    # remove intermediate columns
    df = df.drop(columns=["useful_thermal_output", "generation_mmbtu"])

    return df


def adjust_emissions_for_biomass(df):
    """Creates a new adjusted co2 emissions column that sets any biomass emissions to zero."""

    # create a column for adjusted biomass emissions, setting these emissions to zero
    biomass_fuels = [
        "AB",
        "BG",
        "BLQ",
        "DG",
        "LFG",
        "MSB",
        "OBG",
        "OBL",
        "OBS",
        "SLW",
        "WDL",
        "WDS",
    ]

    # adjust emissions for co2 for all biomass generators
    if "co2_mass_lb_for_electricity" in df.columns:
        df["co2_mass_lb_adjusted"] = df["co2_mass_lb_for_electricity"]
        df.loc[df["energy_source_code"].isin(biomass_fuels), "co2_mass_lb_adjusted"] = 0
    # for landfill gas (LFG), all other emissions are set to zero
    # this assumes that the gas would have been flared anyway if not used for electricity generation
    if "ch4_mass_lb_for_electricity" in df.columns:
        df["ch4_mass_lb_adjusted"] = df["ch4_mass_lb_for_electricity"]
        df.loc[df["energy_source_code"] == "LFG", "ch4_mass_lb_adjusted"] = 0
    if "n2o_mass_lb_for_electricity" in df.columns:
        df["n2o_mass_lb_adjusted"] = df["n2o_mass_lb_for_electricity"]
        df.loc[df["energy_source_code"] == "LFG", "n2o_mass_lb_adjusted"] = 0
    if "nox_mass_lb_for_electricity" in df.columns:
        df["nox_mass_lb_adjusted"] = df["nox_mass_lb_for_electricity"]
        df.loc[df["energy_source_code"] == "LFG", "nox_mass_lb_adjusted"] = 0
    if "so2_mass_lb_for_electricity" in df.columns:
        df["so2_mass_lb_adjusted"] = df["so2_mass_lb_for_electricity"]
        df.loc[df["energy_source_code"] == "LFG", "so2_mass_lb_adjusted"] = 0

    return df


def remove_plants(
    df,
    non_grid_connected=False,
    remove_states=[],
    steam_only_plants=False,
    distribution_connected_plants=False,
):
    """
    Coordinating function to remove specific plants based on specified options
    Each function should identify how many plants are being removed
    Args:
        df: dataframe containing plant_id_eia column
        non_grid_connected: if True, remove all plants that are not grid connected
        remove_states: list of two-letter state codes for which plants should be removed if located within
        steam_only_plants: if True, remove plants that only generate heat and no electricity (not yet implemented)
        distribution_connected_plants: if True, remove plants that are connected to the distribution grid (not yet implemented)
    """
    if non_grid_connected:
        df = remove_non_grid_connected_plants(df)
    if len(remove_states) > 0:
        plant_states = (
            load_data.initialize_pudl_out()
            .plants_eia860()
            .loc[:, ["plant_id_eia", "state"]]
        )
        plants_in_states_to_remove = list(
            plant_states[
                plant_states["state"].isin(remove_states)
            ].plant_id_eia.unique()
        )
        print(
            f"Removing {len(plants_in_states_to_remove)} plants located in the following states: {remove_states}"
        )
        df = df[~df["plant_id_eia"].isin(plants_in_states_to_remove)]
    if steam_only_plants:
        pass
    if distribution_connected_plants:
        pass

    return df


def remove_non_grid_connected_plants(df):
    """
    Removes any records from a dataframe associated with plants that are not connected to the electricity grid
    Inputs: 
        df: any pandas dataframe containing the column 'plant_id_eia'
    Returns:
        df: pandas dataframe with non-grid connected plants removed
    """

    # get the list of plant_id_eia from the static table
    ngc_plants = list(
        pd.read_csv(
            "../data/manual/egrid_static_tables/table_4-2_plants_not_connected_to_grid.csv"
        )["Plant ID"]
    )

    num_plants = len(
        df[df["plant_id_eia"].isin(ngc_plants)]["plant_id_eia"].unique()
    ) + len(
        df[(df["plant_id_eia"] >= 880000) & (df["plant_id_eia"] < 890000)][
            "plant_id_eia"
        ].unique()
    )
    print(f"Removing {num_plants} plants that are not grid-connected")

    df = df[~df["plant_id_eia"].isin(ngc_plants)]

    # according to the egrid documentation, any plants that have an id of 88XXXX are not grid connected
    # only keep plants that dont have an id of 88XXXX
    df = df[(df["plant_id_eia"] < 880000) | (df["plant_id_eia"] >= 890000)]

    return df


def clean_cems(year):
    """
    Coordinating function for all of the cems data cleaning
    """
    # load the CEMS data
    cems = load_data.load_cems_data(year)

    # remove non-grid connected plants
    cems = remove_plants(
        cems,
        non_grid_connected=True,
        remove_states=["PR"],
        steam_only_plants=False,
        distribution_connected_plants=False,
    )

    # manually remove steam-only units
    cems = manually_remove_steam_units(cems)

    # add a report date
    cems = add_report_date(cems)

    # TODO: identify and remove any hourly values that appear to be outliers

    # add a fuel type to each observation
    cems = assign_fuel_type_to_cems(cems, year)

    # fill in missing hourly emissions data using the fuel type and heat input
    cems = fill_cems_missing_co2(cems, year)

    # TODO: Add functions for filling missing NOx and SOx

    # calculate ch4 and n2o emissions
    cems = calculate_ghg_emissions_from_fuel_consumption(
        df=cems, year=year, include_co2=False, include_ch4=True, include_n2o=True
    )

    # remove any observations from cems where zero operation is reported for an entire month
    # although this data could be considered to be accurately reported, let's remove it so that we can double check against the eia data
    # TODO: check if any of these observations are from geothermal generators
    cems = remove_cems_with_zero_monthly_data(cems)

    # calculated CHP-adjusted emissions
    cems = calculate_electric_fuel_consumption_for_cems(cems)
    cems = adjust_emissions_for_CHP(cems)

    # calculate biomass-adjusted emissions
    cems = adjust_emissions_for_biomass(cems)

    # add subplant id
    subplant_crosswalk = pd.read_csv("../data/outputs/subplant_crosswalk.csv")[
        ["plant_id_eia", "unitid", "subplant_id"]
    ].drop_duplicates()
    cems = cems.merge(subplant_crosswalk, how="left", on=["plant_id_eia", "unitid"])

    return cems


def manually_remove_steam_units(df):
    """
    Removes any records from CEMS that we've identified as being steam only plants that need to be removed
    """

    # get the list of plant_id_eia from the static table
    units_to_remove = list(
        pd.read_csv("../data/manual/steam_units_to_remove.csv")[
            "cems_id"
        ]
    )

    print(
        f"Removing {len(units_to_remove)} units that only produce steam and do not report to EIA"
    )

    df = df[~df["cems_id"].isin(units_to_remove)]

    return df


def add_report_date(df):
    """
    Add a report date column to the cems data based on the plant's local timezone

    Args:
        df (pd.Dataframe): dataframe containing 'plant_id_eia' and 'operating_datetime_utc' columns
    Returns:
        Original dataframe with 'report_date' column added
    """
    plants_entity_eia = load_data.load_pudl_table("plants_entity_eia")

    # get timezone
    df = df.merge(
        plants_entity_eia[["plant_id_eia", "timezone"]], how="left", on="plant_id_eia"
    )

    # create a datetimeindex from the operating_datetime_utc column
    datetime_utc = pd.DatetimeIndex(df["operating_datetime_utc"])

    # create blank column to hold local datetimes
    df["report_date"] = np.NaN

    # get list of unique timezones
    timezones = list(df["timezone"].unique())

    # convert UTC to the local timezone
    for tz in timezones:
        tz_mask = df["timezone"] == tz  # find all rows where the tz matches
        df.loc[tz_mask, "report_date"] = (
            datetime_utc[tz_mask]
            .tz_convert(tz)  # convert to local time
            .to_series(index=df[tz_mask].index)  # convert to a series
            .dt.to_period("M")
            .dt.to_timestamp()  # convert to a YYYY-MM-01 stamp
        )

    df["report_date"] = pd.to_datetime(df["report_date"])

    # drop the operating_datetime_local column
    df = df.drop(columns=["timezone"])

    return df


def crosswalk_epa_eia_plant_ids(cems, year):
    """
    Adds a column to the CEMS data that matches the EPA plant ID to the EIA plant ID
    Inputs:
        cems: pandas dataframe with hourly emissions data and columns for "plant_id_epa" and "unitid"
    Returns:
        cems: pandas dataframe with an additional column for "plant_id_eia"
    """

    psdc = load_data.load_epa_eia_crosswalk(year)

    # create a table that matches EPA plant and unit IDs to an EIA plant ID
    plant_id_crosswalk = psdc[
        ["plant_id_epa", "unitid", "plant_id_eia", "generator_id"]
    ].drop_duplicates()

    # only keep plant ids where the two are different
    plant_id_crosswalk = plant_id_crosswalk[
        plant_id_crosswalk["plant_id_epa"] != plant_id_crosswalk["plant_id_eia"]
    ].dropna()

    # match plant_id_eia on plant_id_epa and unitid
    cems = cems.merge(plant_id_crosswalk, how="left", on=["plant_id_epa", "unitid"])

    # if the merge resulted in any missing plant_id associations, fill with the plant_id_epa, assuming that they are the same
    cems["plant_id_eia"] = cems["plant_id_eia"].fillna(cems["plant_id_epa"])

    # change the id column from float dtype to int
    cems["plant_id_eia"] = cems["plant_id_eia"].astype(int)

    return cems


def assign_fuel_type_to_cems(cems, year):
    "Assigns a fuel type to each observation in CEMS"

    fuel_types = get_epa_unit_fuel_types(year)

    # merge in the reported fuel type
    cems = cems.merge(fuel_types, how="left", on=["plant_id_epa", "unitid"])

    # TODO: fill fuel codes for plants that only have a single fossil type identified in EIA
    cems = fill_missing_fuel_for_single_fuel_plant_months(cems, year)

    return cems


def get_epa_unit_fuel_types(year):
    """
    Loads the energy source code assigned to each CAMD unit in the EPA-EIA crosswalk.

    If the EIA fuel type is missing, uses the CAMD fuel type to fill.
    """
    # get a unique list of plant unit fuels
    fuel_types = load_data.load_epa_eia_crosswalk(year)[
        ["plant_id_epa", "unitid", "energy_source_code_eia"]
    ].drop_duplicates()

    fuel_types = fuel_types.dropna(subset="energy_source_code_eia")

    # remove any entries where there are multiple fuel types listed
    fuel_types = fuel_types[
        ~fuel_types[["plant_id_epa", "unitid"]].duplicated(keep=False)
    ]

    # rename the column
    fuel_types = fuel_types.rename(
        columns={"energy_source_code_eia": "energy_source_code"}
    )

    return fuel_types


def fill_missing_fuel_for_single_fuel_plant_months(df, year):
    """
    Identifies all plant-months where a single fuel was burned based on the EIA-923 generation fuel table
    Uses this to fill in the energy source code if a match was not made based on the PSDC
    """

    # identify plant-months for which there is a single fossil fuel type reported
    gf = load_data.load_pudl_table("generation_fuel_eia923", year=year)[
        ["plant_id_eia", "report_date", "energy_source_code", "fuel_consumed_mmbtu"]
    ]

    # remove any rows for clean fuels
    clean_fuels = ["SUN", "MWH", "WND", "WAT", "WH", "PUR", "NUC"]
    gf = gf[~gf["energy_source_code"].isin(clean_fuels)]

    # group the data by plant, month, and fuel
    gf = (
        gf.groupby(["plant_id_eia", "report_date", "energy_source_code"])
        .sum()
        .reset_index()
    )

    # only keep rows with >0 fuel consumed reported
    gf = gf[gf["fuel_consumed_mmbtu"] > 0]

    # identify which plant months have multiple fuels reported
    multi_fuels = (
        gf.groupby(["plant_id_eia", "report_date"])["energy_source_code"]
        .count()
        .reset_index()
        .rename(columns={"energy_source_code": "num_fuels"})
    )

    # merge this information back into the other dataframe
    gf = gf.merge(multi_fuels, how="left", on=["plant_id_eia", "report_date"])

    # only keep rows that have a single fuel type in a month
    gf = gf[gf["num_fuels"] == 1]

    # clean up the columns
    gf = gf.rename(columns={"energy_source_code": "energy_source_code_single"}).drop(
        columns=["num_fuels", "fuel_consumed_mmbtu"]
    )
    gf["report_date"] = pd.to_datetime(gf["report_date"])

    # merge this data into the df
    df = df.merge(gf, how="left", on=["plant_id_eia", "report_date"])

    # fill missing fuel types with this data
    df["energy_source_code"] = df["energy_source_code"].fillna(
        df["energy_source_code_single"]
    )

    # remove the intermediate column
    df = df.drop(columns=["energy_source_code_single"])

    return df


<<<<<<< HEAD
def calculate_co2_eq_mass(df,
                          ipcc_version='AR5',
                          gwp_horizon=100,
                          ar5_climate_carbon_feedback=False):
    """
    Calculate CO2-equivalent emissions from CO2, CH4, and N2O. This is done
    by choosing one of the IPCC's emission factors for CH4 and N2O.
=======
def calculate_nox_from_fuel_consumption(
    df: pd.DataFrame, pudl_out, year
) -> pd.DataFrame:
    """
    Calculate NOx emissions from fuel consumption data.
>>>>>>> a6ed9a63

    Inputs:
        df: Should contain at least: ['co2_mass_lb', 'ch4_mass_lb', 'n2o_mass_lb']
    
    If the `fuel_consumed_for_electricity_units` column is available, we also
    compute the adjusted emissions.
    """
<<<<<<< HEAD
    df_gwp = load_data.load_ipcc_gwp()

    if ipcc_version not in ("SAR", "TAR", "AR4", "AR5"):
        raise ValueError('Unsupported option for `ipcc_version`.')
    if gwp_horizon not in (20, 100):
        raise ValueError('Only 20-year and 100-year global warming potentials are supported.')
    if ar5_climate_carbon_feedback and ipcc_version not in ('AR5'):
        raise ValueError('Climate carbon feedback (CCF) is only available for AR5.')

    if ar5_climate_carbon_feedback:
        ipcc_version += 'f'

    ch4_gwp_factor = df_gwp.loc[ipcc_version][f'ch4_{gwp_horizon}_year'].astype(float)
    n2o_gwp_factor = df_gwp.loc[ipcc_version][f'n2o_{gwp_horizon}_year'].astype(float)

    if 'co2_mass_lb' not in df.columns or 'ch4_mass_lb' not in df.columns or 'n2o_mass_lb' not in df.columns:
        raise ValueError('Make sure the input dataframe has emissions data for CO2, CH4, and N2O.')

    df['co2_eq_mass_lb'] = df['co2_mass_lb'] + \
                            ch4_gwp_factor * df['ch4_mass_lb'] + \
                            n2o_gwp_factor * df['n2o_mass_lb']
    
    if 'co2_mass_lb_adjusted' in df:
        df['co2_eq_mass_lb_adjusted'] = df['co2_mass_lb_adjusted'] + \
                                        ch4_gwp_factor * df['ch4_mass_lb_adjusted'] + \
                                        n2o_gwp_factor * df['n2o_mass_lb_adjusted']
    if 'co2_mass_lb_for_electricity' in df:
        df['co2_eq_mass_lb_for_electricity'] = df['co2_mass_lb_for_electricity'] + \
                                               ch4_gwp_factor * df['ch4_mass_lb_for_electricity'] + \
                                               n2o_gwp_factor * df['n2o_mass_lb_for_electricity']
=======
    emission_factors = load_data.load_nox_emission_factors()
    # remove emissions factors where the unit is mmbtu
    emission_factors = emission_factors[
        emission_factors["emission_factor_denominator"] != "mmbtu"
    ]
    # for now, we do not have information about the boiler firing type
    # thus, we will average the factors by fuel and prime mover
    emission_factors = (
        emission_factors.groupby(["energy_source_code", "prime_mover_code"])
        .mean()
        .reset_index()
    )
    # merge in the emission factor
    df = df.merge(
        emission_factors,
        how="left",
        on=["energy_source_code", "prime_mover_code"],
        validate="m:1",
    )
    # fill missing factors with zero
    df["emission_factor"] = df["emission_factor"].fillna(0)

    # load information about the monthly heat input of fuels
    plant_heat_content = pudl_out.gf_eia923().loc[
        :,
        [
            "plant_id_eia",
            "energy_source_code",
            "prime_mover_code",
            "report_date",
            "fuel_mmbtu_per_unit",
        ],
    ]
    # replace zero heat content with missing values
    plant_heat_content["fuel_mmbtu_per_unit"] = plant_heat_content[
        "fuel_mmbtu_per_unit"
    ].replace(0, np.NaN)
    # calculate the average monthly heat content for a fuel
    fuel_heat_content = (
        plant_heat_content.drop(columns=["plant_id_eia"])
        .groupby(["energy_source_code", "report_date"])
        .mean()
        .reset_index()
    )

    # change the report date columns back to datetimes
    plant_heat_content["report_date"] = pd.to_datetime(
        plant_heat_content["report_date"]
    )
    fuel_heat_content["report_date"] = pd.to_datetime(fuel_heat_content["report_date"])

    # merge the heat content, starting with plant-specific values, then filling using fuel-specific values
    df = df.merge(
        plant_heat_content,
        how="left",
        on=["plant_id_eia", "energy_source_code", "prime_mover_code", "report_date"],
        validate="m:1",
    )
    df = df.merge(
        fuel_heat_content,
        how="left",
        on=["energy_source_code", "report_date"],
        validate="m:1",
        suffixes=(None, "_generic"),
    )
    df["fuel_mmbtu_per_unit"] = df["fuel_mmbtu_per_unit"].fillna(
        df["fuel_mmbtu_per_unit_generic"]
    )

    # calculate the nox emissions mass
    df["nox_mass_lb"] = (df["fuel_consumed_mmbtu"] / df["fuel_mmbtu_per_unit"]) * df[
        "emission_factor"
    ]

    if df["energy_source_code"].str.contains("GEO").any():
        df = add_geothermal_emission_factors(
            df, year, include_co2=False, include_nox=True, include_so2=False
        )
        df.loc[df["energy_source_code"] == "GEO", "nox_mass_lb"] = (
            df.loc[df["energy_source_code"] == "GEO", "fuel_consumed_mmbtu"]
            * df.loc[df["energy_source_code"] == "GEO", "nox_lb_per_mmbtu"]
        )
        df = df.drop(columns=["nox_lb_per_mmbtu"])

    # Drop intermediate columns.
    df = df.drop(
        columns=[
            "fuel_mmbtu_per_unit",
            "fuel_mmbtu_per_unit_generic",
            "emission_factor",
        ]
    )
>>>>>>> a6ed9a63

    return df


def calculate_so2_from_fuel_consumption(
    df: pd.DataFrame, pudl_out, year
) -> pd.DataFrame:
    """
    Calculate SO2 emissions from fuel consumption data and fuel sulfur content.

    Inputs:
        df: Should contain the following columns:
            [`plant_id_eia`, `report_date`, `fuel_consumed_units`, `energy_source_code`, `prime_mover_code`]
    
    If the `fuel_consumed_for_electricity_units` column is available, we also
    compute the adjusted emissions.
    """
    # load the emission factors
    emission_factors = load_data.load_so2_emission_factors()
    # for now, we do not have information about the boiler firing type
    # thus, we will average the factors by fuel and prime mover
    emission_factors = (
        emission_factors.groupby(
            [
                "energy_source_code",
                "prime_mover_code",
                "emission_factor_denominator",
                "multiply_by_sulfur_content",
            ]
        )
        .mean()
        .reset_index()
    )
    # drop all factors for OTH fuel type, since unit is unknown
    emission_factors = emission_factors[emission_factors["energy_source_code"] != "OTH"]
    # move the mmbtu emision factors to a separate df
    emission_factors_mmbtu = emission_factors[
        emission_factors["emission_factor_denominator"] == "mmbtu"
    ]
    emission_factors = emission_factors[
        emission_factors["emission_factor_denominator"] != "mmbtu"
    ]
    # merge in the emission factor
    df = df.merge(
        emission_factors,
        how="left",
        on=["energy_source_code", "prime_mover_code"],
        validate="m:1",
    )
    # merge in the mmbtu emission factors
    df = df.merge(
        emission_factors_mmbtu,
        how="left",
        on=["energy_source_code", "prime_mover_code"],
        validate="m:1",
        suffixes=(None, "_mmbtu"),
    )
    # fill missing factors with mmbtu factors, if available
    df["emission_factor"] = df["emission_factor"].fillna(df["emission_factor_mmbtu"])
    df["multiply_by_sulfur_content"] = df["multiply_by_sulfur_content"].fillna(
        df["multiply_by_sulfur_content_mmbtu"]
    )
    df["emission_factor_denominator"] = df["emission_factor_denominator"].fillna(
        df["emission_factor_denominator_mmbtu"]
    )
    # fill missing factors with zero
    df["emission_factor"] = df["emission_factor"].fillna(0)

    # load the sulfur content
    plant_sulfur_content = pudl_out.bf_eia923().loc[
        :,
        [
            "plant_id_eia",
            "boiler_id",
            "energy_source_code",
            "report_date",
            "sulfur_content_pct",
        ],
    ]
    # merge in the prime mover data
    plant_sulfur_content = plant_sulfur_content.merge(
        pd.read_sql("boilers_entity_eia", pudl_out.pudl_engine),
        how="left",
        on=["plant_id_eia", "boiler_id"],
    ).drop(columns=["boiler_id"])

    # replace zero heat content with missing values
    plant_sulfur_content["sulfur_content_pct"] = plant_sulfur_content[
        "sulfur_content_pct"
    ].replace(0, np.NaN)
    # average the values by plant/PM/ESC
    plant_sulfur_content = (
        plant_sulfur_content.groupby(
            ["plant_id_eia", "energy_source_code", "prime_mover_code", "report_date"]
        )
        .mean()
        .reset_index()
    )
    # calculate the average monthly sulfur content for a fuel
    fuel_sulfur_content = (
        plant_sulfur_content.drop(columns=["plant_id_eia"])
        .groupby(["energy_source_code", "report_date"])
        .mean()
        .reset_index()
    )
    # change the report date columns back to datetimes
    plant_sulfur_content["report_date"] = pd.to_datetime(
        plant_sulfur_content["report_date"]
    )
    fuel_sulfur_content["report_date"] = pd.to_datetime(
        fuel_sulfur_content["report_date"]
    )
    # merge the heat content, starting with plant-specific values, then filling using fuel-specific values
    df = df.merge(
        plant_sulfur_content,
        how="left",
        on=["plant_id_eia", "energy_source_code", "prime_mover_code", "report_date"],
        validate="m:1",
    )
    df = df.merge(
        fuel_sulfur_content,
        how="left",
        on=["energy_source_code", "report_date"],
        validate="m:1",
        suffixes=(None, "_generic"),
    )
    df["sulfur_content_pct"] = df["sulfur_content_pct"].fillna(
        df["sulfur_content_pct_generic"]
    )

    # load information about the monthly heat input of fuels
    plant_heat_content = pudl_out.gf_eia923().loc[
        :,
        [
            "plant_id_eia",
            "energy_source_code",
            "prime_mover_code",
            "report_date",
            "fuel_mmbtu_per_unit",
        ],
    ]
    # replace zero heat content with missing values
    plant_heat_content["fuel_mmbtu_per_unit"] = plant_heat_content[
        "fuel_mmbtu_per_unit"
    ].replace(0, np.NaN)
    # calculate the average monthly heat content for a fuel
    fuel_heat_content = (
        plant_heat_content.drop(columns=["plant_id_eia"])
        .groupby(["energy_source_code", "report_date"])
        .mean()
        .reset_index()
    )
    # change the report date columns back to datetimes
    plant_heat_content["report_date"] = pd.to_datetime(
        plant_heat_content["report_date"]
    )
    fuel_heat_content["report_date"] = pd.to_datetime(fuel_heat_content["report_date"])
    # merge the heat content, starting with plant-specific values, then filling using fuel-specific values
    df = df.merge(
        plant_heat_content,
        how="left",
        on=["plant_id_eia", "energy_source_code", "prime_mover_code", "report_date"],
        validate="m:1",
    )
    df = df.merge(
        fuel_heat_content,
        how="left",
        on=["energy_source_code", "report_date"],
        validate="m:1",
        suffixes=(None, "_generic"),
    )
    df["fuel_mmbtu_per_unit"] = df["fuel_mmbtu_per_unit"].fillna(
        df["fuel_mmbtu_per_unit_generic"]
    )

    # update the emission factor for those generators where it needs to be multiplied by sulfur content
    df.loc[df["multiply_by_sulfur_content"] == 1, "emission_factor"] = (
        df.loc[df["multiply_by_sulfur_content"] == 1, "emission_factor"]
        * df.loc[df["multiply_by_sulfur_content"] == 1, "sulfur_content_pct"]
    )

    # multiply physical fuel consumption by the emission factor
    df["so2_mass_lb"] = (df["fuel_consumed_mmbtu"] / df["fuel_mmbtu_per_unit"]) * df[
        "emission_factor"
    ]

    # where the emission factor denominator is mmbtu, multiply by fuel consumed instead of physical units
    df.loc[df["emission_factor_denominator"] == "mmbtu", "so2_mass_lb"] = (
        df.loc[df["emission_factor_denominator"] == "mmbtu", "fuel_consumed_mmbtu"]
        * df.loc[df["emission_factor_denominator"] == "mmbtu", "emission_factor"]
    )

    if df["energy_source_code"].str.contains("GEO").any():
        df = add_geothermal_emission_factors(
            df, year, include_co2=False, include_nox=False, include_so2=True
        )
        df.loc[df["energy_source_code"] == "GEO", "so2_mass_lb"] = (
            df.loc[df["energy_source_code"] == "GEO", "fuel_consumed_mmbtu"]
            * df.loc[df["energy_source_code"] == "GEO", "so2_lb_per_mmbtu"]
        )
        df = df.drop(columns=["so2_lb_per_mmbtu"])

    # Drop intermediate columns.
    df = df.drop(
        columns=[
            "emission_factor",
            "emission_factor_mmbtu",
            "multiply_by_sulfur_content",
            "multiply_by_sulfur_content_mmbtu",
            "emission_factor_denominator",
            "emission_factor_denominator_mmbtu",
            "fuel_mmbtu_per_unit",
            "fuel_mmbtu_per_unit_generic",
            "emission_factor",
            "sulfur_content_pct",
            "sulfur_content_pct_generic",
        ]
    )

    return df


def fill_cems_missing_co2(cems, year):
    """
    Fills missing hourly CO2 data in CEMS based on a two-tiered approach.

    CO2 data is considered missing if reported CO2 is zero and fuel consumption is positive.
    If a unit has a unit-specific fuel type identified by the EPA-EIA crosswalk, calculate co2 using a fuel-specific emission factor.
    If not, fill missing data by calculating a plant-month weighted average emission factor of all fuels burned in that plant-month.
    """
    # replace all "missing" CO2 values with zero
    cems["co2_mass_lb"] = cems["co2_mass_lb"].fillna(0)

    # replace 0 reported CO2 values with missing values, if there was reported heat input
    cems.loc[
        (cems["co2_mass_lb"] == 0) & (cems["fuel_consumed_mmbtu"] > 0), "co2_mass_lb",
    ] = np.NaN

    # create a new df with all observations with missing co2 data
    missing_co2 = cems[cems["co2_mass_lb"].isnull()]

    #### First round of filling using fuel types in PSDC

    # for rows that have a successful fuel code match, move to a temporary dataframe to hold the data
    co2_to_fill = missing_co2.copy()[~missing_co2["energy_source_code"].isna()]
    fill_index = co2_to_fill.index

    # remove these from the missing co2 dataframe. We'll need to apply a different method for these remaining plants
    missing_co2 = missing_co2[missing_co2["energy_source_code"].isna()]
    missing_index = missing_co2.index

    # calculate emissions based on fuel type
    co2_to_fill = calculate_ghg_emissions_from_fuel_consumption(
        df=co2_to_fill,
        year=year,
        include_co2=True,
        include_ch4=False,
        include_n2o=False,
    ).set_index(fill_index)

    # fill this data into the original cems data
    cems.update(co2_to_fill[["co2_mass_lb"]])

    #### Second round of data filling using weighted average EF based on EIA-923 heat input data

    # get a list of plant ids in the missing data
    missing_plants = list(missing_co2["plant_id_eia"].unique())

    # load 923 data
    generation_fuel_eia923 = load_data.load_pudl_table(
        "generation_fuel_eia923", year=year
    )

    # get monthly fuel data for each of the missing plants
    missing_gf = generation_fuel_eia923[
        generation_fuel_eia923["plant_id_eia"].isin(missing_plants)
    ]

    # calculate total fuel consumed of each fuel type in each month
    missing_gf = missing_gf.groupby(
        ["plant_id_eia", "report_date", "energy_source_code"]
    ).sum()[["fuel_consumed_for_electricity_mmbtu"]]

    # calculate the percent of heat input from each fuel in each month
    missing_gf = (
        missing_gf
        / missing_gf.reset_index().groupby(["plant_id_eia", "report_date"]).sum()
    )

    missing_gf = missing_gf.fillna(1)

    emission_factors = load_data.load_ghg_emission_factors()[
        ["energy_source_code", "co2_lb_per_mmbtu"]
    ]

    # merge in the emission factor
    missing_gf = missing_gf.reset_index().merge(
        emission_factors, how="left", on="energy_source_code"
    )

    # calculate weighted emission factor
    missing_gf["weighted_ef"] = (
        missing_gf["fuel_consumed_for_electricity_mmbtu"]
        * missing_gf["co2_lb_per_mmbtu"]
    )
    missing_gf = (
        missing_gf.groupby(["plant_id_eia", "report_date"])
        .sum()["weighted_ef"]
        .reset_index()
    )

    # convert report date back to datetime
    missing_gf["report_date"] = pd.to_datetime(missing_gf["report_date"])

    # merge the weighted ef into the missing data
    missing_co2 = missing_co2.merge(
        missing_gf, how="left", on=["plant_id_eia", "report_date"]
    ).set_index(missing_index)

    # calculate missing co2 data
    missing_co2["co2_mass_lb"] = (
        missing_co2["fuel_consumed_mmbtu"] * missing_co2["weighted_ef"]
    )

    # update in CEMS table
    cems.update(missing_co2[["co2_mass_lb"]])

    return cems


def remove_cems_with_zero_monthly_data(cems):
    """
    Identifies months where zero generation, heat input, or emissions are reported 
    from each unit and removes associated hours from CEMS so that these can be filled using the eia923 data
    Inputs:
        cems: pandas dataframe of hourly cems data containing columns "cems_id" and "report_date"
    Returns:
        cems df with hourly observations for months when no emissions reported removed
    """
    # calculate the totals reported in each month
    cems_with_zero_monthly_emissions = cems.groupby(["cems_id", "report_date"]).sum()[
        [
            "co2_mass_lb",
            "nox_mass_lb",
            "so2_mass_lb",
            "gross_generation_mwh",
            "fuel_consumed_mmbtu",
        ]
    ]
    # identify unit-months where zero emissions reported
    cems_with_zero_monthly_emissions = cems_with_zero_monthly_emissions[
        cems_with_zero_monthly_emissions.sum(axis=1) == 0
    ]
    # add a flag to these observations
    cems_with_zero_monthly_emissions["missing_data_flag"] = "remove"

    # merge the missing data flag into the cems data
    cems = cems.merge(
        cems_with_zero_monthly_emissions.reset_index()[
            ["cems_id", "report_date", "missing_data_flag"]
        ],
        how="left",
        on=["cems_id", "report_date"],
    )
    # remove any observations with the missing data flag
    print(
        f"removing {len(cems[cems['missing_data_flag'] == 'remove'])} observations from cems for unit-months where no data reported"
    )
    cems = cems[cems["missing_data_flag"] != "remove"]
    # drop the missing data flag column
    cems = cems.drop(columns="missing_data_flag")

    return cems


def calculate_electric_fuel_consumption_for_cems(cems, drop_interim_columns=True):
    """
    Calculates the portion of fuel consumption and CO2 emissions for electricity for each hour in CEMS.
    """
    # factors to convert to MMBTU
    mwh_to_mmbtu = 3.412142
    klb_to_mmbtu = 1.194  # NOTE: this might differ for each plant

    # calculate total heat output
    cems["heat_output_mmbtu"] = (cems["gross_generation_mwh"] * mwh_to_mmbtu) + (
        cems["steam_load_1000_lb"] * klb_to_mmbtu
    )

    # calculate the fraction of heat input for electricity
    cems["frac_electricity"] = (cems["gross_generation_mwh"] * mwh_to_mmbtu) / cems[
        "heat_output_mmbtu"
    ]
    # where both of these terms are zero, change the fraction to 1
    cems.loc[
        (cems.gross_generation_mwh == 0) & (cems.heat_output_mmbtu == 0),
        "frac_electricity",
    ] = cems.loc[
        (cems.gross_generation_mwh == 0) & (cems.heat_output_mmbtu == 0),
        "frac_electricity",
    ].fillna(
        1
    )

    # calculate fuel consumed for electricity and co2 adjusted
    cems["fuel_consumed_for_electricity_mmbtu"] = (
        cems["fuel_consumed_mmbtu"] * cems["frac_electricity"]
    )

    if drop_interim_columns:
        cems = cems.drop(columns=["heat_output_mmbtu", "frac_electricity"])

    return cems


def identify_hourly_data_source(eia923_allocated, cems, year):
    """Identifies whether there is hourly CEMS data available for each subplant-month."""

    # aggregate cems data to plant-unit-month
    cems_monthly = (
        cems.groupby(
            ["plant_id_eia", "subplant_id", "unitid", "report_date"], dropna=False
        )
        .sum()[
            [
                "net_generation_mwh",
                "fuel_consumed_mmbtu",
                "fuel_consumed_for_electricity_mmbtu",
                "co2_mass_lb",
            ]
        ]
        .reset_index()
    )

    all_data = eia923_allocated.copy()

    # create a binary column indicating whether data was reported in 923
    columns_to_test = [
        "net_generation_mwh",
        "fuel_consumed_mmbtu",
        "fuel_consumed_for_electricity_mmbtu",
        "co2_mass_lb",
        "co2_mass_lb_adjusted",
    ]
    all_data = all_data.assign(
        reported_eia923=lambda x: np.where(
            x[columns_to_test].notnull().all(axis=1), 1, 0
        )
    )

    # load the subplant crosswalk and identify unique unitids in each subplant
    units_in_subplant = pd.read_csv(
        "../data/outputs/subplant_crosswalk.csv",
        parse_dates=["current_planned_operating_date", "retirement_date"],
    )[["plant_id_eia", "unitid", "subplant_id", "retirement_date"]].drop_duplicates()

    # remove units that retired before the current year
    units_in_subplant = units_in_subplant[
        ~(units_in_subplant["retirement_date"].dt.year < year)
    ]

    # get a count of the number of CEMS units in each subplant
    units_in_subplant = (
        units_in_subplant.groupby(["plant_id_eia", "subplant_id"], dropna=False)
        .count()["unitid"]
        .reset_index()
        .rename(columns={"unitid": f"units_in_subplant"})
    )

    # identify the number of units reported in CEMS in each subplant-month
    cems_units_reported = (
        cems_monthly.groupby(
            ["plant_id_eia", "subplant_id", "report_date"], dropna=False
        )
        .count()["unitid"]
        .reset_index()
        .rename(columns={"unitid": f"subplant_units_reported"})
    )

    # merge in the total number of units that exist in each subplant
    cems_units_reported = cems_units_reported.merge(
        units_in_subplant, how="left", on=["plant_id_eia", "subplant_id"]
    )

    # identify which subplant-months have complete or partial cems data
    cems_units_reported = cems_units_reported.assign(
        hourly_data_source=lambda x: np.where(
            (x.subplant_units_reported < x.units_in_subplant), "partial_cems", "cems"
        )
    )

    # merge in the data source column from CEMS
    all_data = all_data.merge(
        cems_units_reported[
            ["plant_id_eia", "subplant_id", "report_date", "hourly_data_source"]
        ],
        how="left",
        on=["plant_id_eia", "subplant_id", "report_date"],
        validate="m:1",
    )

    # for the remaining plants, identify the hourly data source as EIA
    all_data["hourly_data_source"] = all_data["hourly_data_source"].fillna("eia")

    # remove any generator-months for which there is no data reported in either data source
    all_data = all_data[
        ~(
            (all_data["reported_eia923"] == 0)
            & (all_data["hourly_data_source"] == "eia")
        )
    ]

    all_data = all_data.drop(columns=["reported_eia923"])

    return all_data


def assign_ba_code_to_plant(df, year):
    """
    Assigns a balancing authority code and state to each plant based on the plant id
    Inputs:
        df: a pandas dataframe containing a 'plant_id_eia' column
        year: four digit year number for the data
    Returns:
        df with a new column for 'ba_code' and 'state'
    """

    pudl_out = load_data.initialize_pudl_out(year=year)

    plant_ba = pudl_out.plants_eia860().loc[
        :,
        [
            "plant_id_eia",
            "balancing_authority_code_eia",
            "balancing_authority_name_eia",
            "utility_name_eia",
            "transmission_distribution_owner_name",
            "state",
        ],
    ]

    # convert the dtype of the balancing authority code column from string to object
    # this will allow for missing values to be filled
    plant_ba["balancing_authority_code_eia"] = plant_ba[
        "balancing_authority_code_eia"
    ].astype(object)

    # specify a ba code for certain utilities
    utility_as_ba_code = {
        "Anchorage Municipal Light and Power": "AMPL",
        "Arizona Public Service Co": "AZPS",
        "Associated Electric Coop, Inc": "AECI",
        "Avista Corp": "AVA",
        "Avangrid Renewables Inc": "AVRN",
        "Bonneville Power Administration": "BPAT",
        "Bonneville Power Admin": "BPAT",
        "Chugach Electric Assn Inc": "CEA",
        "Duke Energy Carolinas, LLC": "DUK",
        "Duke Energy Florida, Inc": "FPC",
        "Duke Energy Florida, LLC": "FPC",
        "Duke Energy Progress - (NC)": "CPLE",
        "El Paso Electric Co": "EPE",
        "Florida Power & Light Co": "FPL",
        "Florida Power &amp; Light Co": "FPL",
        "Gainesville Regional Utilities": "GVL",
        "Hawaiian Electric Co Inc": "HECO",
        "Hawaii Electric Light Co Inc": "HECO",
        "City of Homestead - (FL)": "HST",
        "Imperial Irrigation District": "IID",
        "JEA": "JEA",
        "Kentucky Utilities Co": "LGEE",
        "Los Angeles Department of Water & Power": "LDWP",
        "Louisville Gas & Electric Co": "LGEE",
        "Nevada Power Co": "NEVP",
        "New Smyrna Beach City of": "NSB",
        "NorthWestern Corporation": "NWMT",
        "NorthWestern Energy": "NWMT",
        "NorthWestern Energy - (SD)": "NWMT",
        "NorthWestern Energy LLC - (MT)": "NWMT",
        "Ohio Valley Electric Corp": "OVEC",
        "Portland General Electric Co": "PGE",
        "Portland General Electric Company": "PGE",
        "PowerSouth Energy Cooperative": "AEC",
        "Public Service Co of Colorado": "PSCO",
        "Public Service Co of NM": "PNM",
        "PUD No 1 of Chelan County": "CHPD",
        "PUD No 1 of Douglas County": "DOPD",
        "PUD No 2 of Grant County": "GCPD",
        "Puget Sound Energy Inc": "PSEI",
        "Sacramento Municipal Util Dist": "BANC",
        "Salt River Project": "SRP",
        "Seminole Electric Cooperative Inc": "SEC",
        "South Carolina Electric&Gas Company": "SCEG",
        "South Carolina Electric & Gas Co": "SCEG",
        "South Carolina Electric &amp; Gas Co": "SCEG",
        "South Carolina Electric&amp;Gas Company": "SCEG",
        "South Carolina Public Service Authority": "SC",
        "South Carolina Public Service Auth": "SC",
        "Southwestern Power Administration": "SPA",
        "Tacoma City of": "TPWR",
        "Tampa Electric Co": "TEC",
        "Tennessee Valley Authority": "TVA",
        "Tucson Electric Power Co": "TEPC",
        "Turlock Irrigation District": "TIDC",
    }

    # fill missing BA codes first based on the BA name, then utility name, then on the transmisison owner name
    plant_ba["balancing_authority_code_eia"] = plant_ba[
        "balancing_authority_code_eia"
    ].fillna(plant_ba["balancing_authority_name_eia"].map(utility_as_ba_code))
    plant_ba["balancing_authority_code_eia"] = plant_ba[
        "balancing_authority_code_eia"
    ].fillna(plant_ba["utility_name_eia"].map(utility_as_ba_code))
    plant_ba["balancing_authority_code_eia"] = plant_ba[
        "balancing_authority_code_eia"
    ].fillna(plant_ba["transmission_distribution_owner_name"].map(utility_as_ba_code))

    # use this to explore plants without an assigned ba
    # sorted(plant_ba[plant_ba['balancing_authority_code_eia'].isna()]['utility_name_eia'].unique().astype(str))

    # rename the ba column
    plant_ba = plant_ba.rename(columns={"balancing_authority_code_eia": "ba_code"})

    # TODO: Remove this once the PUDL issue is fixed
    # As of 4/16/22, there are currently a few incorrect BA assignments in the pudl tables (see https://github.com/catalyst-cooperative/pudl/issues/1584)
    # thus, we will manually correct some of the BA codes based on data in the most recent EIA forms
    manual_ba_corrections = {
        57698: "BANC",
        7966: "SWPP",
        6292: "None",
        7367: "None",
        55966: "None",
        6283: "None",
        57206: "None",
        10093: "None",
    }  # TODO: Tesoro Hawaii has no BA assigned, but is connected to the HECO transmission grid - investigate further

    plant_ba["ba_code"].update(plant_ba["plant_id_eia"].map(manual_ba_corrections))
    plant_ba["ba_code"] = plant_ba["ba_code"].replace("None", np.NaN)

    # add a physical ba code based on the owner of the transmission system
    plant_ba["ba_code_physical"] = plant_ba["ba_code"]
    plant_ba["ba_code_physical"].update(
        plant_ba["transmission_distribution_owner_name"].map(utility_as_ba_code)
    )

    # update based on mapping table when ambiguous
    physical_ba = pd.read_csv("../data/manual/physical_ba.csv")
    plant_ba = plant_ba.merge(
        physical_ba,
        how="left",
        on=["ba_code", "transmission_distribution_owner_name"],
        suffixes=("", "_map"),
    )
    plant_ba["ba_code_physical"].update(plant_ba["ba_code_physical_map"])

    # merge the ba code into the dataframe
    df = df.merge(
        plant_ba.loc[:, ["plant_id_eia", "ba_code", "ba_code_physical", "state"]],
        how="left",
        on="plant_id_eia",
    )

    return df


def convert_gross_to_net_generation(cems):
    """
    Converts hourly gross generation in CEMS to hourly net generation by calculating a gross to net generation ratio
    Inputs:

    Returns: 
        cems df with an added column for net_generation_mwh and a column indicated the method used to calculate net generation
    """

    # load the regression coefficients
    gtn_reg_subplant = load_data.load_gross_to_net_data(
        level="subplant",
        conversion_type="regression",
        threshold_column="rsquared_adj",
        lower_threshold=0.9,
        upper_threshold=None,
    )
    gtn_reg_plant = load_data.load_gross_to_net_data(
        level="plant",
        conversion_type="regression",
        threshold_column="rsquared_adj",
        lower_threshold=0.9,
        upper_threshold=None,
    )

    # load ratio values
    gtn_ratio_subplant = load_data.load_gross_to_net_data(
        level="subplant",
        conversion_type="ratio",
        threshold_column="gtn_ratio",
        lower_threshold=0.5,
        upper_threshold=1.0,
    )
    gtn_ratio_plant = load_data.load_gross_to_net_data(
        level="plant",
        conversion_type="ratio",
        threshold_column="gtn_ratio",
        lower_threshold=0.5,
        upper_threshold=1.0,
    )

    # get a dataframe with all unique subplants in cems, and merge in the values from each source
    gtn_conversion = cems.copy()[
        ["plant_id_eia", "subplant_id", "report_date"]
    ].drop_duplicates()
    gtn_conversion = gtn_conversion.merge(
        gtn_ratio_subplant,
        how="left",
        on=["plant_id_eia", "subplant_id", "report_date"],
    )
    gtn_conversion = gtn_conversion.merge(
        gtn_reg_subplant[["plant_id_eia", "subplant_id", "slope", "intercept"]],
        how="left",
        on=["plant_id_eia", "subplant_id"],
    )
    gtn_conversion = gtn_conversion.merge(
        gtn_ratio_plant,
        how="left",
        on=["plant_id_eia", "report_date"],
        suffixes=("_subplant", "_plant"),
    )
    gtn_conversion = gtn_conversion.merge(
        gtn_reg_plant[["plant_id_eia", "slope", "intercept"]],
        how="left",
        on=["plant_id_eia"],
        suffixes=("_subplant", "_plant"),
    )

    # create placeholder columns for the final ratio and constant values
    gtn_conversion["gtn_ratio"] = np.NaN
    gtn_conversion["gtn_constant"] = np.NaN
    gtn_conversion["gtn_method"] = np.NaN

    # First, fill values with subplant ratio
    values_to_fill = gtn_conversion[
        gtn_conversion["gtn_ratio"].isna()
        & ~gtn_conversion["gtn_ratio_subplant"].isna()
    ].index
    gtn_conversion.loc[values_to_fill, "gtn_ratio"] = gtn_conversion.loc[
        values_to_fill, "gtn_ratio_subplant"
    ]
    gtn_conversion.loc[values_to_fill, "gtn_constant"] = 0
    gtn_conversion.loc[values_to_fill, "gtn_method"] = "subplant_ratio"

    # Second, fill values with subplant regression
    values_to_fill = gtn_conversion[
        gtn_conversion["gtn_ratio"].isna() & ~gtn_conversion["slope_subplant"].isna()
    ].index
    gtn_conversion.loc[values_to_fill, "gtn_ratio"] = gtn_conversion.loc[
        values_to_fill, "slope_subplant"
    ]
    gtn_conversion.loc[values_to_fill, "gtn_constant"] = gtn_conversion.loc[
        values_to_fill, "intercept_subplant"
    ]
    gtn_conversion.loc[values_to_fill, "gtn_method"] = "subplant_regression"

    # Third, fill values with plant ratio
    values_to_fill = gtn_conversion[
        gtn_conversion["gtn_ratio"].isna() & ~gtn_conversion["gtn_ratio_plant"].isna()
    ].index
    gtn_conversion.loc[values_to_fill, "gtn_ratio"] = gtn_conversion.loc[
        values_to_fill, "gtn_ratio_plant"
    ]
    gtn_conversion.loc[values_to_fill, "gtn_constant"] = 0
    gtn_conversion.loc[values_to_fill, "gtn_method"] = "plant_ratio"

    # Finally, fill values with plant regression
    values_to_fill = gtn_conversion[
        gtn_conversion["gtn_ratio"].isna() & ~gtn_conversion["slope_plant"].isna()
    ].index
    gtn_conversion.loc[values_to_fill, "gtn_ratio"] = gtn_conversion.loc[
        values_to_fill, "slope_plant"
    ]
    gtn_conversion.loc[values_to_fill, "gtn_constant"] = gtn_conversion.loc[
        values_to_fill, "intercept_plant"
    ]
    gtn_conversion.loc[values_to_fill, "gtn_method"] = "plant_regression"

    # for any remaining values, use an assumed value of 85%
    # TODO: identify assumed GTN ratio based on prime mover and fuel type of subplant
    values_to_fill = gtn_conversion[gtn_conversion["gtn_ratio"].isna()].index
    gtn_conversion.loc[values_to_fill, "gtn_ratio"] = 0.85
    gtn_conversion.loc[values_to_fill, "gtn_constant"] = 0
    gtn_conversion.loc[values_to_fill, "gtn_method"] = "assumed_value"

    # fill missing gtn_constant with zero
    gtn_conversion["gtn_constant"] = gtn_conversion["gtn_constant"].fillna(0)

    # remove intermediate columns
    gtn_conversion = gtn_conversion[
        [
            "plant_id_eia",
            "subplant_id",
            "report_date",
            "gtn_ratio",
            "gtn_constant",
            "gtn_method",
        ]
    ]

    # merge the data back into cems and calculate net generation
    cems = cems.merge(
        gtn_conversion, how="left", on=["plant_id_eia", "subplant_id", "report_date"]
    )
    cems["net_generation_mwh"] = (
        cems["gross_generation_mwh"] * cems["gtn_ratio"]
    ) + cems["gtn_constant"]

    # remove intermediate columns
    cems = cems.drop(columns=["gtn_ratio", "gtn_constant"])

    return cems


def impute_missing_hourly_net_generation(cems, gen_fuel_allocated):
    """
    Where CEMS reports hourly heat content but no hourly generation, and EIA reports that there is positive net generation,
    impute the missing net generation values based on the hourly heat input.
    We calculate "heat rates" for both steam load and electricity load from EIA data
    We then adjust the hourly heat data to account for steam load

    NOTE: 4/21/22: this has been modified to only inpute net generation for plants that also do not report steam input
    In some cases, these are actually just steam only generators
    Unless we match on units using the crosswalk, we should not use this to impute data
    """
    # calculate total values for each plant-month in CEMS and EIA
    cems_monthly = (
        cems.groupby(["plant_id_eia", "report_date"])
        .sum()[
            [
                "gross_generation_mwh",
                "steam_load_1000_lb",
                "fuel_consumed_mmbtu",
                "co2_mass_lb",
            ]
        ]
        .reset_index()
    )
    eia_monthly = (
        gen_fuel_allocated.groupby(["plant_id_eia", "report_date"]).sum().reset_index()
    )

    # identify all plant months that report no generation but have heat input and have no steam production
    missing_generation = cems_monthly[
        (cems_monthly["gross_generation_mwh"] == 0)
        & (cems_monthly["fuel_consumed_mmbtu"] > 0)
        & (cems_monthly["steam_load_1000_lb"] == 0)
    ]
    # merge in the EIA net generation data
    missing_generation = missing_generation.merge(
        eia_monthly[
            [
                "plant_id_eia",
                "report_date",
                "net_generation_mwh",
                "fuel_consumed_mmbtu",
                "fuel_consumed_for_electricity_mmbtu",
            ]
        ],
        how="left",
        on=["plant_id_eia", "report_date"],
        suffixes=("_cems", "_eia"),
    )

    # only keep plant-months where zero gross generation was reported, but EIA reports positive net generation
    # ignore negative net generation for now
    missing_generation = missing_generation[
        missing_generation["net_generation_mwh"] > 0
    ]

    # scale the EIA-reported heat input by the heat input reported in CEMS
    missing_generation["heat_scaling_factor"] = (
        missing_generation["fuel_consumed_mmbtu_cems"]
        / missing_generation["fuel_consumed_mmbtu_eia"]
    )

    # calculate a heat rate for steam
    # missing_generation['steam_heat_rate_mmbtu_per_klb'] = (missing_generation['fuel_consumed_mmbtu'] - missing_generation['fuel_consumed_for_electricity_mmbtu']) / missing_generation['steam_load_1000_lb'] * missing_generation['heat_scaling_factor']
    # missing_generation['steam_heat_rate_mmbtu_per_klb'] = missing_generation['steam_heat_rate_mmbtu_per_klb'].fillna(0)

    # calculate a heat rate for electricity
    missing_generation["heat_to_netgen_mwh_per_mmbtu"] = missing_generation[
        "net_generation_mwh"
    ] / (
        missing_generation["fuel_consumed_for_electricity_mmbtu"]
        * missing_generation["heat_scaling_factor"]
    )

    # get a list of all of the plants that have missing net gen that needs to be imputed
    plants_missing_net_gen = list(missing_generation.plant_id_eia.unique())

    cems_ng_imputation = cems[cems["plant_id_eia"].isin(plants_missing_net_gen)]

    # save the original index to assist with updating the original data later
    cems_index = cems_ng_imputation.index

    # merge in the factors
    # cems_ng_imputation = cems_ng_imputation.merge(missing_generation[['plant_id_eia','report_date','steam_heat_rate_mmbtu_per_klb','heat_to_netgen_mwh_per_mmbtu']], how='left', on=['plant_id_eia','report_date'])
    cems_ng_imputation = cems_ng_imputation.merge(
        missing_generation[
            ["plant_id_eia", "report_date", "heat_to_netgen_mwh_per_mmbtu"]
        ],
        how="left",
        on=["plant_id_eia", "report_date"],
    )

    # calculate hourly heat content for electricity
    # cems_ng_imputation['heat_content_for_electricity_mmbtu'] = cems_ng_imputation['fuel_consumed_mmbtu'] - (cems_ng_imputation['steam_load_1000_lb'].fillna(0) * cems_ng_imputation['steam_heat_rate_mmbtu_per_klb'])

    # convert heat input to net generation
    # cems_ng_imputation['net_generation_mwh'] = cems_ng_imputation['heat_content_for_electricity_mmbtu'] * cems_ng_imputation['heat_to_netgen_mwh_per_mmbtu']
    cems_ng_imputation["net_generation_mwh"] = (
        cems_ng_imputation["fuel_consumed_mmbtu"]
        * cems_ng_imputation["heat_to_netgen_mwh_per_mmbtu"]
    )

    # drop intermediate columns
    # cems_ng_imputation = cems_ng_imputation.drop(columns=['steam_heat_rate_mmbtu_per_klb','heat_to_netgen_mwh_per_mmbtu'])
    cems_ng_imputation = cems_ng_imputation.drop(
        columns=["heat_to_netgen_mwh_per_mmbtu"]
    )

    # if there are missing values where heat content is also zero, fill with zero
    cems_ng_imputation.loc[
        cems_ng_imputation["fuel_consumed_mmbtu"] == 0, "net_generation_mwh"
    ] = cems_ng_imputation.loc[
        cems_ng_imputation["fuel_consumed_mmbtu"] == 0, "net_generation_mwh"
    ].fillna(
        0
    )

    # change the net gen method
    cems_ng_imputation["net_gen_method"] = "imputed_from_fuel_consumption"
    cems_ng_imputation.loc[
        cems_ng_imputation["net_generation_mwh"].isna(), "net_gen_method"
    ] = np.NaN

    # add the original index and update
    cems_ng_imputation.index = cems_index
    cems["net_generation_mwh"].update(cems_ng_imputation["net_generation_mwh"])
    cems["net_gen_method"].update(cems_ng_imputation["net_gen_method"])

    return cems


def ba_timezone(ba, type):
    """
    Retrieves the UTC Offset (for standard time) for a single balancing area.
    Args:
        ba: string containing the ba_code
        type: either 'reporting_eia930' or 'local'. Reporting will return the TZ used by the BA when reporting to EIA-930, local will return the actual local tz
    """

    tz = pd.read_csv(
        "../data/manual/ba_reference.csv", usecols=["ba_code", f"timezone_{type}"]
    )
    tz = tz.loc[tz["ba_code"] == ba, f"timezone_{type}"].item()

    return tz


def distribute_monthly_eia_data_to_hourly(
    monthly_eia_data_to_distribute, hourly_profiles, profile_column_name
):
    """
    Uses monthly-level EIA data and assigns an hourly profile
    Inputs: 
        monthly_eia_data_to_distribute: a dataframe that contains monthly total net generation, fuel consumption, and co2 data, along with columns for report_date and ba_code
    """
    columns_to_shape = [
        "net_generation_mwh",
        "fuel_consumed_mmbtu",
        "fuel_consumed_for_electricity_mmbtu",
        "co2_mass_lb",
        "co2_mass_lb_adjusted",
    ]

    # calculate totals by BA, Fuel Group, and Month
    monthly_eia_ba_fuel = (
        monthly_eia_data_to_distribute.groupby(
            ["ba_code", "fuel_category", "report_date"]
        )
        .sum()[columns_to_shape]
        .reset_index()
    )

    # calculate the total monthly net generation profile by BA and fuel group
    monthly_profile_total = (
        hourly_profiles.groupby(["ba_code", "fuel_category", "report_date"])
        .sum()
        .reset_index()
    )

    # merge the total monthly profile into the monthly totals
    monthly_eia_ba_fuel = monthly_eia_ba_fuel.merge(
        monthly_profile_total,
        how="left",
        on=["ba_code", "fuel_category", "report_date"],
    )

    # calculate how much net generation, fuel, and co2 should be assigned to each unit of net generation in the profile
    for col in columns_to_shape:
        monthly_eia_ba_fuel[col] = (
            monthly_eia_ba_fuel[col] / monthly_eia_ba_fuel[profile_column_name]
        )

    # drop the profile column and merge the hourly generation, fuel, and co2 factors back into the profile timeseries data
    monthly_eia_ba_fuel = monthly_eia_ba_fuel.drop(columns=profile_column_name)
    hourly_eia_data = hourly_profiles.merge(
        monthly_eia_ba_fuel, how="left", on=["ba_code", "fuel_category", "report_date"]
    )

    # multiply each factor by the profile to calculate the hourly shape
    for col in columns_to_shape:
        hourly_eia_data[col] = (
            hourly_eia_data[col] * hourly_eia_data[profile_column_name]
        )

    # create a column identifying the source of the data
    hourly_eia_data["data_source"] = "EIA"

    return hourly_eia_data


def identify_distribution_connected_plants(df, year, voltage_threshold_kv=60):
    """
    Identifies which plant_id_eia are "distribution grid connected" based on a voltage threshold.

    The distribution grid is generally considered to operate at 60-69kV and below.
    Thus, any plants that have a grid voltage under this threshold will be flagged as distribution connected.
    Args:
        df: pandas dataframe with a column for plant_id_eia
        voltage_threshold_kv: the voltage (kV) under which a plant will be considered to be a distribution asset
    Returns:
        df: with additional binary column `distribution_flag`
    """
    # load the EIA-860 data
    pudl_out = load_data.initialize_pudl_out(year=year)

    plant_voltage = pudl_out.plants_eia860().loc[:, ["plant_id_eia", "grid_voltage_kv"]]

    plant_voltage = plant_voltage.assign(
        distribution_flag=lambda x: np.where(
            x.grid_voltage_kv <= voltage_threshold_kv, True, False
        )
    )

    df = df.merge(
        plant_voltage[["plant_id_eia", "distribution_flag"]],
        how="left",
        on="plant_id_eia",
    )

    return df


def assign_fuel_category_to_ESC(
    df, fuel_category_name, esc_column="energy_source_code"
):
    """
    Assigns a fuel category to each energy source code in a dataframe.
    Args:
        df: pandas dataframe with column name that matches fuel_category_name and contains energy source codes
        fuel_category_name: name of the column in energy_source_groups.csv that contains the desired category mapping
        esc_column: name of the column in df that contains the energy source codes to assign a category to
    Returns:
        df with additional column for fuel category
    """
    # load the fuel category table
    energy_source_groups = pd.read_csv("../data/manual/energy_source_groups.csv")[
        ["energy_source_code", fuel_category_name]
    ].rename(
        columns={"energy_source_code": esc_column, fuel_category_name: "fuel_category"}
    )
    # assign a fuel category to the monthly eia data
    df = df.merge(
        energy_source_groups[[esc_column, "fuel_category"]], how="left", on=esc_column
    )

    return df<|MERGE_RESOLUTION|>--- conflicted
+++ resolved
@@ -830,7 +830,6 @@
     return df
 
 
-<<<<<<< HEAD
 def calculate_co2_eq_mass(df,
                           ipcc_version='AR5',
                           gwp_horizon=100,
@@ -838,13 +837,6 @@
     """
     Calculate CO2-equivalent emissions from CO2, CH4, and N2O. This is done
     by choosing one of the IPCC's emission factors for CH4 and N2O.
-=======
-def calculate_nox_from_fuel_consumption(
-    df: pd.DataFrame, pudl_out, year
-) -> pd.DataFrame:
-    """
-    Calculate NOx emissions from fuel consumption data.
->>>>>>> a6ed9a63
 
     Inputs:
         df: Should contain at least: ['co2_mass_lb', 'ch4_mass_lb', 'n2o_mass_lb']
@@ -852,7 +844,6 @@
     If the `fuel_consumed_for_electricity_units` column is available, we also
     compute the adjusted emissions.
     """
-<<<<<<< HEAD
     df_gwp = load_data.load_ipcc_gwp()
 
     if ipcc_version not in ("SAR", "TAR", "AR4", "AR5"):
@@ -883,100 +874,6 @@
         df['co2_eq_mass_lb_for_electricity'] = df['co2_mass_lb_for_electricity'] + \
                                                ch4_gwp_factor * df['ch4_mass_lb_for_electricity'] + \
                                                n2o_gwp_factor * df['n2o_mass_lb_for_electricity']
-=======
-    emission_factors = load_data.load_nox_emission_factors()
-    # remove emissions factors where the unit is mmbtu
-    emission_factors = emission_factors[
-        emission_factors["emission_factor_denominator"] != "mmbtu"
-    ]
-    # for now, we do not have information about the boiler firing type
-    # thus, we will average the factors by fuel and prime mover
-    emission_factors = (
-        emission_factors.groupby(["energy_source_code", "prime_mover_code"])
-        .mean()
-        .reset_index()
-    )
-    # merge in the emission factor
-    df = df.merge(
-        emission_factors,
-        how="left",
-        on=["energy_source_code", "prime_mover_code"],
-        validate="m:1",
-    )
-    # fill missing factors with zero
-    df["emission_factor"] = df["emission_factor"].fillna(0)
-
-    # load information about the monthly heat input of fuels
-    plant_heat_content = pudl_out.gf_eia923().loc[
-        :,
-        [
-            "plant_id_eia",
-            "energy_source_code",
-            "prime_mover_code",
-            "report_date",
-            "fuel_mmbtu_per_unit",
-        ],
-    ]
-    # replace zero heat content with missing values
-    plant_heat_content["fuel_mmbtu_per_unit"] = plant_heat_content[
-        "fuel_mmbtu_per_unit"
-    ].replace(0, np.NaN)
-    # calculate the average monthly heat content for a fuel
-    fuel_heat_content = (
-        plant_heat_content.drop(columns=["plant_id_eia"])
-        .groupby(["energy_source_code", "report_date"])
-        .mean()
-        .reset_index()
-    )
-
-    # change the report date columns back to datetimes
-    plant_heat_content["report_date"] = pd.to_datetime(
-        plant_heat_content["report_date"]
-    )
-    fuel_heat_content["report_date"] = pd.to_datetime(fuel_heat_content["report_date"])
-
-    # merge the heat content, starting with plant-specific values, then filling using fuel-specific values
-    df = df.merge(
-        plant_heat_content,
-        how="left",
-        on=["plant_id_eia", "energy_source_code", "prime_mover_code", "report_date"],
-        validate="m:1",
-    )
-    df = df.merge(
-        fuel_heat_content,
-        how="left",
-        on=["energy_source_code", "report_date"],
-        validate="m:1",
-        suffixes=(None, "_generic"),
-    )
-    df["fuel_mmbtu_per_unit"] = df["fuel_mmbtu_per_unit"].fillna(
-        df["fuel_mmbtu_per_unit_generic"]
-    )
-
-    # calculate the nox emissions mass
-    df["nox_mass_lb"] = (df["fuel_consumed_mmbtu"] / df["fuel_mmbtu_per_unit"]) * df[
-        "emission_factor"
-    ]
-
-    if df["energy_source_code"].str.contains("GEO").any():
-        df = add_geothermal_emission_factors(
-            df, year, include_co2=False, include_nox=True, include_so2=False
-        )
-        df.loc[df["energy_source_code"] == "GEO", "nox_mass_lb"] = (
-            df.loc[df["energy_source_code"] == "GEO", "fuel_consumed_mmbtu"]
-            * df.loc[df["energy_source_code"] == "GEO", "nox_lb_per_mmbtu"]
-        )
-        df = df.drop(columns=["nox_lb_per_mmbtu"])
-
-    # Drop intermediate columns.
-    df = df.drop(
-        columns=[
-            "fuel_mmbtu_per_unit",
-            "fuel_mmbtu_per_unit_generic",
-            "emission_factor",
-        ]
-    )
->>>>>>> a6ed9a63
 
     return df
 
