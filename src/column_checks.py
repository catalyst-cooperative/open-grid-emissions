"""
Check columns for standard data files output by data_pipeline.

Since file names and column names are hardcoded across several files, calling these checks
during file creation (data_pipeline.py) ensures that changes to file names and
column names are not made accidentally.

To make an intentional change in a file or column name, search the project for all
uses of that column/file, update all of them to the new column name, and then change
the name here.

To add a column, add the name here.

To remove a column, search the project for all uses of that column and remove
those files or uses, then remove it here.

After any change, re-run data_pipeline to regenerate all files and re-run these
checks.
"""

COLUMNS = {
    "eia923_allocated_": {
        "report_date",
        "plant_id_eia",
        "generator_id",
        "net_generation_mwh",
        "fuel_consumed_mmbtu",
        "fuel_consumed_for_electricity_mmbtu",
        "co2_mass_lb",
        "ch4_mass_lb",
        "n2o_mass_lb",
        "co2e_mass_lb",
        "nox_mass_lb",
        "so2_mass_lb",
        "co2_mass_lb_for_electricity",
        "ch4_mass_lb_for_electricity",
        "n2o_mass_lb_for_electricity",
        "co2e_mass_lb_for_electricity",
        "nox_mass_lb_for_electricity",
        "so2_mass_lb_for_electricity",
        "co2_mass_lb_adjusted",
        "ch4_mass_lb_adjusted",
        "n2o_mass_lb_adjusted",
        "co2e_mass_lb_adjusted",
        "nox_mass_lb_adjusted",
        "so2_mass_lb_adjusted",
        "co2_mass_lb_for_electricity_adjusted",
        "ch4_mass_lb_for_electricity_adjusted",
        "n2o_mass_lb_for_electricity_adjusted",
        "co2e_mass_lb_for_electricity_adjusted",
        "nox_mass_lb_for_electricity_adjusted",
        "so2_mass_lb_for_electricity_adjusted",
        "subplant_id",
        "prime_mover_code",
        "energy_source_code",
        "hourly_data_source",
    },
    "cems_": {
        "plant_id_eia",
        "subplant_id",
        "datetime_utc",
        "report_date",
        "gross_generation_mwh",
        "gtn_method",
        "net_generation_mwh",
        "steam_load_1000_lb",
        "fuel_consumed_mmbtu",
        "fuel_consumed_for_electricity_mmbtu",
        "co2_mass_lb",
        "nox_mass_lb",
        "so2_mass_lb",
        "ch4_mass_lb",
        "n2o_mass_lb",
        "co2e_mass_lb",
        "co2_mass_lb_for_electricity",
        "ch4_mass_lb_for_electricity",
        "n2o_mass_lb_for_electricity",
        "co2e_mass_lb_for_electricity",
        "nox_mass_lb_for_electricity",
        "so2_mass_lb_for_electricity",
        "co2_mass_lb_adjusted",
        "ch4_mass_lb_adjusted",
        "n2o_mass_lb_adjusted",
        "co2e_mass_lb_adjusted",
        "nox_mass_lb_adjusted",
        "so2_mass_lb_adjusted",
        "co2_mass_lb_for_electricity_adjusted",
        "ch4_mass_lb_for_electricity_adjusted",
        "n2o_mass_lb_for_electricity_adjusted",
        "co2e_mass_lb_for_electricity_adjusted",
        "nox_mass_lb_for_electricity_adjusted",
        "so2_mass_lb_for_electricity_adjusted",
        # columns dropped when aggregating to subplant
        # "plant_id_epa",
        # "unitid",
        # "energy_source_code",
        # "operating_time_hours",
        # "co2_mass_measurement_code",
        # "nox_mass_measurement_code",
        # "so2_mass_measurement_code",
    },
    "partial_cems_": {
        "report_date",
        "plant_id_eia",
        "subplant_id",
        "datetime_utc",
        "fuel_consumed_mmbtu",
        "fuel_consumed_for_electricity_mmbtu",
        "net_generation_mwh",
        "co2_mass_lb",
        "ch4_mass_lb",
        "n2o_mass_lb",
        "co2e_mass_lb",
        "nox_mass_lb",
        "so2_mass_lb",
        "co2_mass_lb_for_electricity",
        "ch4_mass_lb_for_electricity",
        "n2o_mass_lb_for_electricity",
        "co2e_mass_lb_for_electricity",
        "nox_mass_lb_for_electricity",
        "so2_mass_lb_for_electricity",
        "co2_mass_lb_adjusted",
        "ch4_mass_lb_adjusted",
        "n2o_mass_lb_adjusted",
        "co2e_mass_lb_adjusted",
        "nox_mass_lb_adjusted",
        "so2_mass_lb_adjusted",
        "co2_mass_lb_for_electricity_adjusted",
        "ch4_mass_lb_for_electricity_adjusted",
        "n2o_mass_lb_for_electricity_adjusted",
        "co2e_mass_lb_for_electricity_adjusted",
        "nox_mass_lb_for_electricity_adjusted",
        "so2_mass_lb_for_electricity_adjusted",
    },
    "plant_static_attributes_": {
        "plant_id_eia",
        "plant_primary_fuel",
        "fuel_category",
        "fuel_category_eia930",
        "ba_code",
        "ba_code_physical",
        "state",
        "distribution_flag",
        "timezone",
        "data_availability",
    },
    "plant_attributes_with_synthetic_": {
        "plant_id_eia",
        "plant_primary_fuel",
        "fuel_category",
        "fuel_category_eia930",
        "ba_code",
        "ba_code_physical",
        "state",
        "distribution_flag",
        "timezone",
        "data_availability",
    },
    "hourly_profiles_": {
        "ba_code",
        "fuel_category",
        "datetime_utc",
        "datetime_local",
        "report_date",
        "eia930_profile",
        "cems_profile",
        "residual_profile",
        "scaled_residual_profile",
        "shifted_residual_profile",
        "imputed_profile",
        "profile",
        "flat_profile",
        "profile_method",
    },
    "shaped_eia923_data_": {
        "plant_id_eia",
        "datetime_utc",
        "report_date",
        "ba_code",
        "fuel_category",
        "net_generation_mwh",
        "fuel_consumed_mmbtu",
        "fuel_consumed_for_electricity_mmbtu",
        "co2_mass_lb",
        "ch4_mass_lb",
        "n2o_mass_lb",
        "co2e_mass_lb",
        "nox_mass_lb",
        "so2_mass_lb",
        "co2_mass_lb_for_electricity",
        "ch4_mass_lb_for_electricity",
        "n2o_mass_lb_for_electricity",
        "co2e_mass_lb_for_electricity",
        "nox_mass_lb_for_electricity",
        "so2_mass_lb_for_electricity",
        "co2_mass_lb_adjusted",
        "ch4_mass_lb_adjusted",
        "n2o_mass_lb_adjusted",
        "co2e_mass_lb_adjusted",
        "nox_mass_lb_adjusted",
        "so2_mass_lb_adjusted",
        "co2_mass_lb_for_electricity_adjusted",
        "ch4_mass_lb_for_electricity_adjusted",
        "n2o_mass_lb_for_electricity_adjusted",
        "co2e_mass_lb_for_electricity_adjusted",
        "nox_mass_lb_for_electricity_adjusted",
        "so2_mass_lb_for_electricity_adjusted",
        "profile_method",
    },
    "annual_generation_averages_by_fuel_": {
        "fuel_category",
        "net_generation_mwh",
        "fuel_consumed_mmbtu",
        "fuel_consumed_for_electricity_mmbtu",
        "co2_mass_lb",
        "ch4_mass_lb",
        "n2o_mass_lb",
        "co2e_mass_lb",
        "nox_mass_lb",
        "so2_mass_lb",
        "co2_mass_lb_for_electricity",
        "ch4_mass_lb_for_electricity",
        "n2o_mass_lb_for_electricity",
        "co2e_mass_lb_for_electricity",
        "nox_mass_lb_for_electricity",
        "so2_mass_lb_for_electricity",
        "co2_mass_lb_adjusted",
        "ch4_mass_lb_adjusted",
        "n2o_mass_lb_adjusted",
        "co2e_mass_lb_adjusted",
        "nox_mass_lb_adjusted",
        "so2_mass_lb_adjusted",
        "co2_mass_lb_for_electricity_adjusted",
        "ch4_mass_lb_for_electricity_adjusted",
        "n2o_mass_lb_for_electricity_adjusted",
        "co2e_mass_lb_for_electricity_adjusted",
        "nox_mass_lb_for_electricity_adjusted",
        "so2_mass_lb_for_electricity_adjusted",
        "generated_co2_rate_lb_per_mwh_for_electricity",
        "generated_ch4_rate_lb_per_mwh_for_electricity",
        "generated_n2o_rate_lb_per_mwh_for_electricity",
        "generated_co2e_rate_lb_per_mwh_for_electricity",
        "generated_nox_rate_lb_per_mwh_for_electricity",
        "generated_so2_rate_lb_per_mwh_for_electricity",
        "generated_co2_rate_lb_per_mwh_for_electricity_adjusted",
        "generated_ch4_rate_lb_per_mwh_for_electricity_adjusted",
        "generated_n2o_rate_lb_per_mwh_for_electricity_adjusted",
        "generated_co2e_rate_lb_per_mwh_for_electricity_adjusted",
        "generated_nox_rate_lb_per_mwh_for_electricity_adjusted",
        "generated_so2_rate_lb_per_mwh_for_electricity_adjusted",
    },
    "gross_to_net_conversions_": {
        "plant_id_eia",
        "subplant_id",
        "report_date",
        "gross_generation_mwh",
        "minimum_gross_generation_mwh",
        "maximum_gross_generation_mwh",
        "capacity_mw",
        "net_generation_mwh",
        "data_source",
        "hours_in_month_subplant",
        "hours_in_month_plant",
        "annual_subplant_shift_mw",
        "annual_subplant_ratio",
        "annual_plant_shift_mw",
        "annual_plant_ratio",
        "plant_primary_fuel",
        "annual_fuel_ratio",
        "monthly_subplant_shift_mw",
        "monthly_subplant_ratio",
        "monthly_plant_ratio",
        "subplant_regression_ratio",
        "subplant_regression_shift_mw",
        "plant_regression_ratio",
        "plant_regression_shift_mw",
    },
}


def check_columns(file_path):
    """
    Given a file name or path to file, check that its columns are as expected.
    """
    file = file_path.split("/")[-1]
    file = file.replace(".csv", "")

    # If file is appended by year, remove it because column names are standard across years
    maybe_year = file[-4:]
    if maybe_year.isnumeric():
        year = int(maybe_year)
        if not 2000 < year < 2050:
            print(f"Got unexpected year {maybe_year}")
        file = file.replace(maybe_year, "")

    # Get actual columns
    with open(file_path) as f:
        firstline = f.readline().rstrip()
    cols = set(firstline.split(","))

    # Get expected columns
    if file not in COLUMNS:
        raise ValueError(
            f"Could not find file prefix {file} from {file_path} in expected file names {COLUMNS.keys()}"
        )
    expected_cols = COLUMNS[file]

    # Check for extra columns. Warning not exception
    extras = cols - expected_cols
    if len(extras) > 0:
        print(
            f"Warning: columns {extras} in {file_path} are not guaranteed by column_checks.py"
        )

    # Raise exception for missing columns
    missing = expected_cols - cols
    if len(missing) > 0:
        raise ValueError(f"Columns {missing} missing from {file_path}")

    return


def get_dtypes():
    dtypes_to_use = {
        "plant_id_eia": "Int32",
        "plant_id_epa": "Int32",
        "subplant_id": "Int16",
        "generator_id": "str",
        "unitid": "str",
        "operating_time_hours": "float16",
        "gross_generation_mwh": "float64",
        "steam_load_1000_lb": "float64",
        "fuel_consumed_mmbtu": "float64",
        "co2_mass_lb": "float64",
        "co2_mass_measurement_code": "category",
        "nox_mass_lb": "float64",
        "nox_mass_measurement_code": "category",
        "so2_mass_lb": "float64",
        "so2_mass_measurement_code": "category",
        "energy_source_code": "str",
        "ch4_mass_lb": "float64",
        "n2o_mass_lb": "float64",
        "fuel_consumed_for_electricity_mmbtu": "float64",
        "co2_mass_lb_for_electricity": "float64",
        "ch4_mass_lb_for_electricity": "float64",
        "n2o_mass_lb_for_electricity": "float64",
        "nox_mass_lb_for_electricity": "float64",
        "so2_mass_lb_for_electricity": "float64",
        "co2_mass_lb_adjusted": "float64",
        "ch4_mass_lb_adjusted": "float64",
        "n2o_mass_lb_adjusted": "float64",
        "nox_mass_lb_adjusted": "float64",
        "so2_mass_lb_adjusted": "float64",
        "co2_mass_lb_for_electricity_adjusted": "float64",
        "ch4_mass_lb_for_electricity_adjusted": "float64",
        "n2o_mass_lb_for_electricity_adjusted": "float64",
        "nox_mass_lb_for_electricity_adjusted": "float64",
        "so2_mass_lb_for_electricity_adjusted": "float64",
        "co2e_mass_lb": "float64",
        "co2e_mass_lb_for_electricity": "float64",
        "co2e_mass_lb_adjusted": "float64",
        "co2e_mass_lb_for_electricity_adjusted": "float64",
        "gtn_method": "category",
        "net_generation_mwh": "float64",
        "prime_mover_code": "str",
        "hourly_data_source": "category",
<<<<<<< HEAD
        "nox_control_id":"str",
=======
        "fuel_category": "str",
        "ba_code": "str",
        "ba_code_physical": "str",
        "plant_primary_fuel": "str",
        "fuel_category_eia930": "str",
        "state": "str",
        "distribution_flag": "bool",
        "timezone": "str",
        "eia930_profile": "float64",
        "cems_profile": "float64",
        "residual_profile": "float64",
        "scaled_residual_profile": "float64",
        "shifted_residual_profile": "float64",
        "imputed_profile": "float64",
        "profile": "float64",
        "flat_profile": "float32",
        "profile_method": "str",
        "data_availability": "category",
>>>>>>> 877f4bb5
    }

    return dtypes_to_use


def apply_dtypes(df):
    dtypes = get_dtypes()
    datetime_columns = ["datetime_utc", "datetime_local", "report_date"]
    cols_missing_dtypes = [
        col
        for col in df.columns
        if (col not in dtypes) and (col not in datetime_columns)
    ]
    if len(cols_missing_dtypes) > 0:
        print(
            "Warning: The following columns do not have dtypes assigned in `column_checks.get_dtypes()`"
        )
        print(cols_missing_dtypes)
    return df.astype({col: dtypes[col] for col in df.columns if col in dtypes})<|MERGE_RESOLUTION|>--- conflicted
+++ resolved
@@ -364,9 +364,7 @@
         "net_generation_mwh": "float64",
         "prime_mover_code": "str",
         "hourly_data_source": "category",
-<<<<<<< HEAD
         "nox_control_id":"str",
-=======
         "fuel_category": "str",
         "ba_code": "str",
         "ba_code_physical": "str",
@@ -385,7 +383,6 @@
         "flat_profile": "float32",
         "profile_method": "str",
         "data_availability": "category",
->>>>>>> 877f4bb5
     }
 
     return dtypes_to_use
