{
 "cells": [
  {
   "cell_type": "markdown",
   "metadata": {},
   "source": [
    "# About this notebook\n",
    "\n",
    "This notebook is for test running the data pipeline and  as a sandbox for testing new functions that we are adding to data pipeline."
   ]
  },
  {
   "cell_type": "code",
<<<<<<< HEAD
   "execution_count": 1,
=======
   "execution_count": null,
>>>>>>> 7fbe9143
   "metadata": {},
   "outputs": [],
   "source": [
    "# import packages\n",
    "import numpy as np\n",
    "import pandas as pd\n",
    "import argparse\n",
    "import os\n",
    "\n",
    "%reload_ext autoreload\n",
    "%autoreload 2\n",
    "\n",
    "# # Tell python where to look for modules.\n",
    "import sys\n",
    "\n",
    "sys.path.append(\"../../hourly-egrid/\")\n",
    "\n",
    "# import local modules\n",
    "import src.data_cleaning as data_cleaning\n",
    "import src.load_data as load_data\n",
    "import src.impute_hourly_profiles as impute_hourly_profiles\n",
    "import src.eia930 as eia930\n",
    "import src.output_data as output_data\n",
    "\n",
    "from src.column_checks import get_dtypes, apply_dtypes\n",
    "\n",
    "year = 2020"
   ]
  },
  {
   "cell_type": "code",
   "execution_count": 2,
   "metadata": {},
   "outputs": [],
   "source": [
    "year = 2020\n",
    "path_prefix = ''\n",
    "path_prefix = f\"{path_prefix}{year}\"\n",
    "\n",
    "eia923_allocated = pd.read_csv(f'../data/outputs/{path_prefix}/eia923_allocated_{year}.csv', dtype=get_dtypes(), parse_dates=['report_date'])\n",
    "plant_attributes = pd.read_csv(f\"../data/outputs/{path_prefix}/plant_static_attributes_{year}.csv\")\n",
    "\n",
    "monthly_eia_data_to_shape = eia923_allocated[\n",
    "        (eia923_allocated[\"hourly_data_source\"] == \"eia\")\n",
    "        & ~(eia923_allocated[\"fuel_consumed_mmbtu\"].isna())\n",
    "    ]"
   ]
  },
  {
   "cell_type": "code",
   "execution_count": 10,
   "metadata": {},
   "outputs": [],
   "source": [
    "shaped_eia923_data = pd.read_csv(f'../data/outputs/{path_prefix}/shaped_eia923_data_{year}.csv', dtype=get_dtypes(), parse_dates=['report_date'])"
   ]
  },
  {
   "cell_type": "code",
   "execution_count": 12,
   "metadata": {},
   "outputs": [
    {
     "data": {
      "text/html": [
       "<div>\n",
       "<style scoped>\n",
       "    .dataframe tbody tr th:only-of-type {\n",
       "        vertical-align: middle;\n",
       "    }\n",
       "\n",
       "    .dataframe tbody tr th {\n",
       "        vertical-align: top;\n",
       "    }\n",
       "\n",
       "    .dataframe thead th {\n",
       "        text-align: right;\n",
       "    }\n",
       "</style>\n",
       "<table border=\"1\" class=\"dataframe\">\n",
       "  <thead>\n",
       "    <tr style=\"text-align: right;\">\n",
       "      <th></th>\n",
       "      <th>plant_id_eia</th>\n",
       "      <th>ba_code</th>\n",
       "      <th>fuel_category</th>\n",
       "      <th>datetime_utc</th>\n",
       "      <th>report_date</th>\n",
       "      <th>profile_method</th>\n",
       "      <th>net_generation_mwh</th>\n",
       "      <th>fuel_consumed_mmbtu</th>\n",
       "      <th>fuel_consumed_for_electricity_mmbtu</th>\n",
       "      <th>co2_mass_lb</th>\n",
       "      <th>ch4_mass_lb</th>\n",
       "      <th>n2o_mass_lb</th>\n",
       "      <th>nox_mass_lb</th>\n",
       "      <th>so2_mass_lb</th>\n",
       "      <th>co2_mass_lb_for_electricity</th>\n",
       "      <th>ch4_mass_lb_for_electricity</th>\n",
       "      <th>n2o_mass_lb_for_electricity</th>\n",
       "      <th>nox_mass_lb_for_electricity</th>\n",
       "      <th>so2_mass_lb_for_electricity</th>\n",
       "      <th>co2_mass_lb_adjusted</th>\n",
       "      <th>ch4_mass_lb_adjusted</th>\n",
       "      <th>n2o_mass_lb_adjusted</th>\n",
       "      <th>nox_mass_lb_adjusted</th>\n",
       "      <th>so2_mass_lb_adjusted</th>\n",
       "    </tr>\n",
       "  </thead>\n",
       "  <tbody>\n",
       "  </tbody>\n",
       "</table>\n",
       "</div>"
      ],
      "text/plain": [
       "Empty DataFrame\n",
       "Columns: [plant_id_eia, ba_code, fuel_category, datetime_utc, report_date, profile_method, net_generation_mwh, fuel_consumed_mmbtu, fuel_consumed_for_electricity_mmbtu, co2_mass_lb, ch4_mass_lb, n2o_mass_lb, nox_mass_lb, so2_mass_lb, co2_mass_lb_for_electricity, ch4_mass_lb_for_electricity, n2o_mass_lb_for_electricity, nox_mass_lb_for_electricity, so2_mass_lb_for_electricity, co2_mass_lb_adjusted, ch4_mass_lb_adjusted, n2o_mass_lb_adjusted, nox_mass_lb_adjusted, so2_mass_lb_adjusted]\n",
       "Index: []"
      ]
     },
     "execution_count": 12,
     "metadata": {},
     "output_type": "execute_result"
    }
   ],
   "source": [
    "shaped_eia923_data[shaped_eia923_data[\"plant_id_eia\"] == 902108]"
   ]
  },
  {
   "cell_type": "code",
   "execution_count": 3,
   "metadata": {},
   "outputs": [],
   "source": [
    "# Note: currently using ba_code, could alternatively use ba_code_physical\n",
    "# Add plant attributes for grouping\n",
    "eia_agg = monthly_eia_data_to_shape.merge(\n",
    "    plant_attributes[[\"plant_id_eia\", \"ba_code\", \"fuel_category\"]],\n",
    "    how=\"left\",\n",
    "    on=\"plant_id_eia\",\n",
    ")\n",
    "\n",
    "# Group\n",
    "eia_agg = (\n",
    "    eia_agg.groupby([\"ba_code\", \"report_date\", \"fuel_category\"], dropna=False)\n",
    "    .sum()\n",
    "    .reset_index()\n",
    "    .drop(columns=[\"plant_id_eia\", \"subplant_id\"])\n",
    ")\n",
    "\n",
    "# Make nan BA \"None\" so equality test works\n",
    "eia_agg.ba_code = eia_agg.ba_code.replace(np.nan, None)\n",
    "\n",
    "eia_agg = impute_hourly_profiles.get_synthetic_plant_id_from_ba_fuel(eia_agg)\n",
    "\n"
   ]
  },
  {
   "cell_type": "code",
   "execution_count": 15,
   "metadata": {},
   "outputs": [],
   "source": [
    "# Add BA code and fuel type for synthetic plants into plant_attributes.\n",
    "# Note: We leave nan/NA values for all other columns, as the plants composing each synthetic plant may have a combination of values\n",
    "to_add = (\n",
    "    eia_agg.groupby(\"plant_id_eia\", dropna=False)\n",
    "    .first()\n",
    "    .reset_index()[[\"plant_id_eia\", \"ba_code\", \"fuel_category\"]]\n",
    ")\n"
   ]
  },
  {
   "cell_type": "code",
   "execution_count": 16,
   "metadata": {},
   "outputs": [
    {
     "data": {
      "text/html": [
       "<div>\n",
       "<style scoped>\n",
       "    .dataframe tbody tr th:only-of-type {\n",
       "        vertical-align: middle;\n",
       "    }\n",
       "\n",
       "    .dataframe tbody tr th {\n",
       "        vertical-align: top;\n",
       "    }\n",
       "\n",
       "    .dataframe thead th {\n",
       "        text-align: right;\n",
       "    }\n",
       "</style>\n",
       "<table border=\"1\" class=\"dataframe\">\n",
       "  <thead>\n",
       "    <tr style=\"text-align: right;\">\n",
       "      <th></th>\n",
       "      <th>plant_id_eia</th>\n",
       "      <th>ba_code</th>\n",
       "      <th>fuel_category</th>\n",
       "    </tr>\n",
       "  </thead>\n",
       "  <tbody>\n",
       "    <tr>\n",
       "      <th>0</th>\n",
       "      <td>900201</td>\n",
       "      <td>AEC</td>\n",
       "      <td>biomass</td>\n",
       "    </tr>\n",
       "    <tr>\n",
       "      <th>1</th>\n",
       "      <td>900202</td>\n",
       "      <td>AEC</td>\n",
       "      <td>coal</td>\n",
       "    </tr>\n",
       "    <tr>\n",
       "      <th>2</th>\n",
       "      <td>900204</td>\n",
       "      <td>AEC</td>\n",
       "      <td>hydro</td>\n",
       "    </tr>\n",
       "    <tr>\n",
       "      <th>3</th>\n",
       "      <td>900205</td>\n",
       "      <td>AEC</td>\n",
       "      <td>natural_gas</td>\n",
       "    </tr>\n",
       "    <tr>\n",
       "      <th>4</th>\n",
       "      <td>900301</td>\n",
       "      <td>AECI</td>\n",
       "      <td>biomass</td>\n",
       "    </tr>\n",
       "    <tr>\n",
       "      <th>...</th>\n",
       "      <td>...</td>\n",
       "      <td>...</td>\n",
       "      <td>...</td>\n",
       "    </tr>\n",
       "    <tr>\n",
       "      <th>356</th>\n",
       "      <td>991507</td>\n",
       "      <td>HIMS</td>\n",
       "      <td>other</td>\n",
       "    </tr>\n",
       "    <tr>\n",
       "      <th>357</th>\n",
       "      <td>991508</td>\n",
       "      <td>HIMS</td>\n",
       "      <td>petroleum</td>\n",
       "    </tr>\n",
       "    <tr>\n",
       "      <th>358</th>\n",
       "      <td>991509</td>\n",
       "      <td>HIMS</td>\n",
       "      <td>solar</td>\n",
       "    </tr>\n",
       "    <tr>\n",
       "      <th>359</th>\n",
       "      <td>991512</td>\n",
       "      <td>HIMS</td>\n",
       "      <td>wind</td>\n",
       "    </tr>\n",
       "    <tr>\n",
       "      <th>360</th>\n",
       "      <td>994408</td>\n",
       "      <td>RIMS</td>\n",
       "      <td>petroleum</td>\n",
       "    </tr>\n",
       "  </tbody>\n",
       "</table>\n",
       "<p>361 rows × 3 columns</p>\n",
       "</div>"
      ],
      "text/plain": [
       "     plant_id_eia ba_code fuel_category\n",
       "0          900201     AEC       biomass\n",
       "1          900202     AEC          coal\n",
       "2          900204     AEC         hydro\n",
       "3          900205     AEC   natural_gas\n",
       "4          900301    AECI       biomass\n",
       "..            ...     ...           ...\n",
       "356        991507    HIMS         other\n",
       "357        991508    HIMS     petroleum\n",
       "358        991509    HIMS         solar\n",
       "359        991512    HIMS          wind\n",
       "360        994408    RIMS     petroleum\n",
       "\n",
       "[361 rows x 3 columns]"
      ]
     },
     "execution_count": 16,
     "metadata": {},
     "output_type": "execute_result"
    }
   ],
   "source": [
    "to_add"
   ]
  },
  {
   "cell_type": "code",
   "execution_count": null,
   "metadata": {},
   "outputs": [],
   "source": [
    "plant_attributes = pd.concat([plant_attributes, to_add])"
   ]
  },
  {
   "cell_type": "code",
   "execution_count": null,
   "metadata": {},
   "outputs": [],
   "source": [
    "(\n",
    "        monthly_eia_data_to_shape,\n",
    "        plant_attributes,\n",
    "    ) = impute_hourly_profiles.aggregate_eia_data_to_ba_fuel(\n",
    "        monthly_eia_data_to_shape, plant_attributes\n",
    "    )"
   ]
  },
  {
   "cell_type": "markdown",
   "metadata": {},
   "source": [
    "# Run the Pipeline"
   ]
  },
  {
   "cell_type": "code",
   "execution_count": null,
   "metadata": {},
   "outputs": [],
   "source": [
    "%cd ../src\n",
    "%run data_pipeline --year 2020"
   ]
  },
  {
   "cell_type": "code",
   "execution_count": null,
   "metadata": {},
   "outputs": [],
   "source": [
    "%cd ../src\n",
    "%run data_pipeline --small SMALL --year 2020"
   ]
  },
  {
   "cell_type": "markdown",
   "metadata": {},
   "source": [
    "# Functions for loading intermediate outputs"
   ]
  },
  {
   "cell_type": "code",
   "execution_count": null,
   "metadata": {},
   "outputs": [],
   "source": [
    "\n",
    "# load data from csv\n",
    "year = 2020\n",
    "path_prefix = ''\n",
    "\n",
    "cems = pd.read_csv(f'../data/outputs/{path_prefix}{year}/cems_{year}.csv', dtype=get_dtypes(), parse_dates=['datetime_utc', 'report_date'])\n",
    "partial_cems_scaled = pd.read_csv(f'../data/outputs/{path_prefix}{year}/partial_cems_scaled_{year}.csv', dtype=get_dtypes(), parse_dates=['datetime_utc', 'report_date'])\n",
    "eia923_allocated = pd.read_csv(f'../data/outputs/{path_prefix}{year}/eia923_allocated_{year}.csv', dtype=get_dtypes(), parse_dates=['report_date'])\n",
    "plant_attributes = pd.read_csv(f\"../data/outputs/{path_prefix}{year}/plant_static_attributes_{year}.csv\")\n",
    "primary_fuel_table = plant_attributes.drop_duplicates(subset=\"plant_id_eia\")[[\"plant_id_eia\", \"plant_primary_fuel\"]]\n",
    "residual_profiles = pd.read_csv(f\"../data/outputs/{path_prefix}{year}/residual_profiles_{year}.csv\")"
   ]
  },
  {
   "cell_type": "markdown",
   "metadata": {},
   "source": [
    "# TODO: Add output metrics back in"
   ]
  },
  {
   "cell_type": "code",
   "execution_count": null,
   "metadata": {},
   "outputs": [],
   "source": [
    "# output data quality metrics\n",
    "output_data.output_to_results(\n",
    "    validation.co2_source_metric(cems, partial_cems_scaled, monthly_eia_data_to_shape),\n",
    "    \"co2_measurement_source\",\n",
    "    \"validation_metrics/\",\n",
    "    path_prefix,\n",
    ")\n",
    "output_data.output_to_results(\n",
    "    validation.net_generation_method_metric(\n",
    "        cems, partial_cems_scaled, monthly_eia_data_to_shape\n",
    "    ),\n",
    "    \"net_generation_method\",\n",
    "    \"validation_metrics/\",\n",
    "    path_prefix,\n",
    ")\n",
    "\n",
    "output_data.output_to_results(\n",
    "    validation.hourly_profile_source_metric(\n",
    "        cems, partial_cems_scaled, monthly_eia_data_to_shape\n",
    "    ),\n",
    "    \"hourly_profile_method\",\n",
    "    \"validation_metrics/\",\n",
    "    path_prefix,\n",
    ")"
   ]
  },
  {
   "cell_type": "markdown",
   "metadata": {},
   "source": [
    "# Run EIA-930 cleaning"
   ]
  },
  {
   "cell_type": "code",
   "execution_count": null,
   "metadata": {},
   "outputs": [],
   "source": [
    "from gridemissions.workflows import make_dataset\n",
    "\n",
    "year=2020\n",
    "\n",
    "data_folder = \"../data/downloads/eia930/\"\n",
    "\n",
    "# if not small, scrape 2 months before start of year for rolling window cleaning\n",
    "start = f\"{year-1}1001T00Z\"\n",
    "# Scrape 1 week if small, else 1 year\n",
    "end = f\"{year}1231T23Z\"\n",
    "\n",
    "make_dataset(\n",
    "            start,\n",
    "            end,\n",
    "            file_name=\"EBA\",\n",
    "            tmp_folder=data_folder,\n",
    "            folder_hist=data_folder,\n",
    "            scrape=False,\n",
    "            add_ca_fuels=False,\n",
    "            calc_consumed=False,\n",
    "        )"
   ]
  },
  {
   "cell_type": "markdown",
   "metadata": {},
   "source": [
    "# Test Scaled Residuals\n",
    "\n",
    "- [ ] Issue 1: if there are any hours in the 930 net generation data that drop down close to zero (it seems like it never goes to zero, but instead drops to 1.0... not sure if that's part of the 930 data cleaning process?) the scaling factor that gets calculated is very small, meaning that the CEMS profile essentially goes to zero, which is not what we want.\n",
    "- [ ] Issue 2: In some cases, the scaled residual is turning out negative, which it should not be\n",
    "- [ ] Make sure the residual scaling is consistent with new methods\n",
    "\n",
    "To start:\n",
    "- load residual profiles and impute profile as new column\n",
    "\n",
    "TODO:\n",
    "- [x] Add profiles for non-EIA fuel categories to the residual profile table\n",
    "- [x] Ensure complete hourly timeseries especially for cems only profiles\n",
    "- [ ] Maybe rename the residual profiles hourly profiles and add new columns for the imputed values\n",
    "- [ ] Flag where EIA-930 data is potentially missing so we can use CEMS data\n",
    "- [ ] When calculating the profile as a percent, if the profile goes negative, we want to calculate based on the absolute value. \n",
    "\n",
    "\n",
    "\n"
   ]
  },
  {
   "cell_type": "code",
   "execution_count": null,
   "metadata": {},
   "outputs": [],
   "source": [
    "from src.impute_hourly_profiles import *\n",
    "import plotly.express as px"
   ]
  },
  {
   "cell_type": "code",
   "execution_count": null,
   "metadata": {},
   "outputs": [],
   "source": [
    "# load data from csv\n",
    "year = 2020\n",
    "path_prefix = ''\n",
    "cems = pd.read_csv(f'../data/outputs/{path_prefix}{year}/cems_{year}.csv', dtype=get_dtypes(), parse_dates=['report_date', 'datetime_utc'])\n",
    "partial_cems_scaled = pd.read_csv(f'../data/outputs/{path_prefix}{year}/partial_cems_scaled_{year}.csv', dtype=get_dtypes(), parse_dates=['report_date'])\n",
    "plant_attributes = pd.read_csv(f\"../data/outputs/{path_prefix}{year}/plant_static_attributes_{year}.csv\")\n",
    "\n",
    "# aggregate cems data to subplant level\n",
    "cems = data_cleaning.aggregate_cems_to_subplant(cems)\n",
    "# drop data from cems that is now in partial_cems\n",
    "cems = data_cleaning.filter_unique_cems_data(cems, partial_cems_scaled)"
   ]
  },
  {
   "cell_type": "code",
   "execution_count": null,
   "metadata": {},
   "outputs": [],
   "source": [
    "clean_930_file = \"../data/downloads/eia930/EBA_elec.csv\"\n",
    "eia930_data = eia930.load_chalendar_for_pipeline(clean_930_file, year=year)"
   ]
  },
  {
   "cell_type": "code",
   "execution_count": null,
   "metadata": {},
   "outputs": [],
   "source": [
    "# Name column same as 930, hourly_profiles.\n",
    "cems = cems.merge(plant_attributes, how=\"left\", on=\"plant_id_eia\")\n",
    "\n",
    "cems_agg = aggregate_for_residual(\n",
    "    cems,\n",
    "    plant_attributes,\n",
    "    \"datetime_utc\",\n",
    "    \"ba_code\",\n",
    "    False,\n",
    ")"
   ]
  },
  {
   "cell_type": "code",
   "execution_count": null,
   "metadata": {},
   "outputs": [],
   "source": [
    "residual_profiles  = impute_hourly_profiles.calculate_residual(\n",
    "    cems,\n",
    "    eia930_data,\n",
    "    plant_attributes,\n",
    "    year,\n",
    "    transmission_only=False,\n",
    "    ba_column_name=\"ba_code\",\n",
    ")"
   ]
  },
  {
   "cell_type": "code",
   "execution_count": null,
   "metadata": {},
   "outputs": [],
   "source": [
    "output_data.output_intermediate_data(\n",
    "        residual_profiles, \"residual_profiles\", path_prefix, year\n",
    "    )"
   ]
  },
  {
   "cell_type": "code",
   "execution_count": null,
   "metadata": {},
   "outputs": [],
   "source": [
    "test_data = residual_profiles[(residual_profiles['ba_code'] == 'CISO') & (residual_profiles['fuel_category'] == 'natural_gas')]"
   ]
  },
  {
   "cell_type": "code",
   "execution_count": null,
   "metadata": {},
   "outputs": [],
   "source": [
    "px.line(test_data, x='datetime_utc', y=[\"eia930_profile\",\"cems_profile\",\"residual_profile\",\"scaled_residual_profile\"])"
   ]
  },
  {
   "cell_type": "markdown",
   "metadata": {},
   "source": [
    "# Test Hourly Profiles"
   ]
  },
  {
   "cell_type": "code",
   "execution_count": null,
   "metadata": {},
   "outputs": [],
   "source": [
    "# load data from csv\n",
    "year = 2020\n",
    "path_prefix = ''\n",
    "\n",
    "eia923_allocated = pd.read_csv(f'../data/outputs/{path_prefix}{year}/eia923_allocated_{year}.csv', dtype=get_dtypes(), parse_dates=['report_date'])\n",
    "\n",
    "cems = pd.read_csv(f'../data/outputs/{path_prefix}{year}/cems_{year}.csv', dtype=get_dtypes(), parse_dates=['report_date', 'datetime_utc'])\n",
    "partial_cems_scaled = pd.read_csv(f'../data/outputs/{path_prefix}{year}/partial_cems_scaled_{year}.csv', dtype=get_dtypes(), parse_dates=['report_date'])\n",
    "plant_attributes = pd.read_csv(f\"../data/outputs/{path_prefix}{year}/plant_static_attributes_{year}.csv\")\n",
    "\n",
    "# aggregate cems data to subplant level\n",
    "cems = data_cleaning.aggregate_cems_to_subplant(cems)\n",
    "# drop data from cems that is now in partial_cems\n",
    "cems = data_cleaning.filter_unique_cems_data(cems, partial_cems_scaled)"
   ]
  },
  {
   "cell_type": "code",
   "execution_count": null,
   "metadata": {},
   "outputs": [],
   "source": [
    "# create a separate dataframe containing only the EIA data that is missing from cems\n",
    "monthly_eia_data_to_shape = eia923_allocated[\n",
    "    (eia923_allocated[\"hourly_data_source\"] == \"eia\")\n",
    "    & ~(eia923_allocated[\"fuel_consumed_mmbtu\"].isna())\n",
    "]"
   ]
  },
  {
   "cell_type": "code",
   "execution_count": null,
   "metadata": {},
   "outputs": [],
   "source": [
    "clean_930_file = \"../data/downloads/eia930/EBA_elec.csv\"\n",
    "\n",
    "eia930_data = eia930.load_chalendar_for_pipeline(clean_930_file, year=year)"
   ]
  },
  {
   "cell_type": "code",
   "execution_count": null,
   "metadata": {},
   "outputs": [],
   "source": [
    "hourly_profiles = impute_hourly_profiles.calculate_hourly_profiles(\n",
    "    cems,\n",
    "    eia930_data,\n",
    "    plant_attributes,\n",
    "    monthly_eia_data_to_shape,\n",
    "    year,\n",
    "    transmission_only=False,\n",
    "    ba_column_name=\"ba_code\",\n",
    ")"
   ]
  },
  {
   "cell_type": "code",
   "execution_count": null,
   "metadata": {},
   "outputs": [],
   "source": [
    "output_data.output_intermediate_data(\n",
    "        hourly_profiles, \"hourly_profiles\", path_prefix, year\n",
    "    )"
   ]
  },
  {
   "cell_type": "markdown",
   "metadata": {},
   "source": [
    "# Shape the monthly data"
   ]
  },
  {
   "cell_type": "code",
   "execution_count": null,
   "metadata": {},
   "outputs": [],
   "source": [
    "year = 2020\n",
    "path_prefix = ''\n",
    "\n",
    "hourly_profiles = pd.read_csv(f'../data/outputs/{path_prefix}{year}/hourly_profiles_{year}.csv', dtype=get_dtypes(), parse_dates=['report_date'])\n",
    "eia923_allocated = pd.read_csv(f'../data/outputs/{path_prefix}{year}/eia923_allocated_{year}.csv', dtype=get_dtypes(), parse_dates=['report_date'])\n",
    "plant_attributes = pd.read_csv(f\"../data/outputs/{path_prefix}{year}/plant_static_attributes_{year}.csv\")\n",
    "# create a separate dataframe containing only the EIA data that is missing from cems\n",
    "monthly_eia_data_to_shape = eia923_allocated[\n",
    "    (eia923_allocated[\"hourly_data_source\"] == \"eia\")\n",
    "    & ~(eia923_allocated[\"fuel_consumed_mmbtu\"].isna())\n",
    "]\n",
    "\n",
    "(\n",
    "    monthly_eia_data_to_shape,\n",
    "    plant_attributes,\n",
    ") = impute_hourly_profiles.aggregate_eia_data_to_ba_fuel(\n",
    "    monthly_eia_data_to_shape, plant_attributes\n",
    ")"
   ]
  },
  {
   "cell_type": "code",
   "execution_count": null,
   "metadata": {},
   "outputs": [],
   "source": [
    "hourly_profiles[\"flat_profile\"] = 1.0"
   ]
  },
  {
   "cell_type": "code",
   "execution_count": null,
   "metadata": {},
   "outputs": [],
   "source": [
    "hourly_profiles = impute_hourly_profiles.convert_profile_to_percent(hourly_profiles)\n",
    "hourly_profiles"
   ]
  },
  {
   "cell_type": "code",
   "execution_count": null,
   "metadata": {},
   "outputs": [],
   "source": [
    "hourly_profiles"
   ]
  },
  {
   "cell_type": "code",
   "execution_count": null,
   "metadata": {},
   "outputs": [],
   "source": [
    "shaped_eia_data = impute_hourly_profiles.shape_monthly_eia_data_as_hourly(monthly_eia_data_to_shape, hourly_profiles)"
   ]
  },
  {
   "cell_type": "code",
   "execution_count": null,
   "metadata": {},
   "outputs": [],
   "source": [
    "# identify all months where there is misisng eia930 data (which is filled in with 1.0)\n",
    "hours_with_missing_930_data = hourly_profiles[hourly_profiles['eia930_profile'] == 1].groupby([\"ba_code\",\"fuel_category\",\"report_date\"]).count()[\"eia930_profile\"].reset_index()\n",
    "# keep the months where there are more than 24 hours of missing data\n",
    "hours_with_missing_930_data = hours_with_missing_930_data[hours_with_missing_930_data[\"eia930_profile\"] > 24]\n",
    "\n",
    "hourly_profiles = hourly_profiles.merge(hours_with_missing_930_data[[\"ba_code\",\"fuel_category\",\"report_date\"]], how=\"outer\", on=[\"ba_code\",\"fuel_category\",\"report_date\"], indicator=\"missing_930\")\n",
    "hourly_profiles[\"eia930_profile_filtered\"] = hourly_profiles[\"eia930_profile\"]\n",
    "hourly_profiles.loc[hourly_profiles[\"missing_930\"] == \"both\", \"eia930_profile_filtered\"] = np.NaN\n",
    "hourly_profiles = hourly_profiles.drop(columns=[\"negative_month\"])"
   ]
  },
  {
   "cell_type": "code",
   "execution_count": null,
   "metadata": {},
   "outputs": [],
   "source": [
    "# keep the months where there are more than 24 hours of missing data\n",
    "hours_with_missing_930_data = hours_with_missing_930_data[\n",
    "    hours_with_missing_930_data[\"eia930_profile\"] > 24\n",
    "]\n",
    "hourly_profiles = hourly_profiles.merge(\n",
    "    hours_with_missing_930_data[[\"ba_code\", \"fuel_category\", \"report_date\"]],\n",
    "    how=\"outer\",\n",
    "    on=[\"ba_code\", \"fuel_category\", \"report_date\"],\n",
    "    indicator=\"missing_930\",\n",
    ")\n",
    "hourly_profiles[\"eia930_profile_filtered\"] = hourly_profiles[\"eia930_profile\"]\n",
    "hourly_profiles.loc[\n",
    "    hourly_profiles[\"missing_930\"] == \"both\", \"eia930_profile_filtered\"\n",
    "] = np.NaN\n",
    "hourly_profiles = hourly_profiles.drop(columns=[\"missing_930\"])"
   ]
  },
  {
   "cell_type": "code",
   "execution_count": null,
   "metadata": {},
   "outputs": [],
   "source": [
    "hourly_profiles"
   ]
  },
  {
   "cell_type": "code",
   "execution_count": null,
   "metadata": {},
   "outputs": [],
   "source": [
    "test_data = hourly_profiles[(hourly_profiles[\"ba_code\"] == \"WALC\") & (hourly_profiles[\"fuel_category\"] == \"natural_gas\")]"
   ]
  },
  {
   "cell_type": "code",
   "execution_count": null,
   "metadata": {},
   "outputs": [],
   "source": [
    "import plotly.express as px"
   ]
  },
  {
   "cell_type": "code",
   "execution_count": null,
   "metadata": {},
   "outputs": [],
   "source": [
    "px.line(test_data, x='datetime_utc', y=[\"eia930_profile\",\"cems_profile\",\"residual_profile\",\"scaled_residual_profile\",\"profile\"])"
   ]
  },
  {
   "cell_type": "code",
   "execution_count": null,
   "metadata": {},
   "outputs": [],
   "source": [
    "monthly_eia_data_to_shape[(monthly_eia_data_to_shape[\"ba_code\"] == \"WALC\") & (monthly_eia_data_to_shape[\"fuel_category\"] == \"natural_gas\")]"
   ]
  },
  {
   "cell_type": "code",
   "execution_count": null,
   "metadata": {},
   "outputs": [],
   "source": [
    "hourly_profiles = impute_hourly_profiles.convert_profile_to_percent(hourly_profiles)"
   ]
  },
  {
   "cell_type": "code",
   "execution_count": null,
   "metadata": {},
   "outputs": [],
   "source": [
    "hourly_profiles"
   ]
  },
  {
   "cell_type": "code",
   "execution_count": null,
   "metadata": {},
   "outputs": [],
   "source": [
    "# where the monthly total is negative, first multiply the profile\n",
    "# then multiply by -1 to invert the shape\n",
    "# then shift the profile"
   ]
  },
  {
   "cell_type": "markdown",
   "metadata": {},
   "source": [
    "# Test combining data"
   ]
  },
  {
   "cell_type": "code",
   "execution_count": null,
   "metadata": {},
   "outputs": [],
   "source": [
    "# load data from csv\n",
    "year = 2020\n",
    "path_prefix = ''\n",
    "\n",
    "eia923_allocated = pd.read_csv(f'../data/outputs/{path_prefix}{year}/eia923_allocated_{year}.csv', dtype=get_dtypes(), parse_dates=['report_date'])\n",
    "\n",
    "cems = pd.read_csv(f'../data/outputs/{path_prefix}{year}/cems_{year}.csv', dtype=get_dtypes(), parse_dates=['report_date', 'datetime_utc'])\n",
    "partial_cems_scaled = pd.read_csv(f'../data/outputs/{path_prefix}{year}/partial_cems_scaled_{year}.csv', dtype=get_dtypes(), parse_dates=['report_date'])\n",
    "plant_attributes = pd.read_csv(f\"../data/outputs/{path_prefix}{year}/plant_static_attributes_{year}.csv\")\n",
    "\n",
    "# aggregate cems data to subplant level\n",
    "cems = data_cleaning.aggregate_cems_to_subplant(cems)\n",
    "# drop data from cems that is now in partial_cems\n",
    "cems = data_cleaning.filter_unique_cems_data(cems, partial_cems_scaled)"
   ]
  },
  {
   "cell_type": "code",
   "execution_count": null,
   "metadata": {},
   "outputs": [],
   "source": [
    "partial_cems_scaled"
   ]
  },
  {
   "cell_type": "code",
   "execution_count": null,
   "metadata": {},
   "outputs": [],
   "source": [
    "shaped_eia_data"
   ]
  },
  {
   "cell_type": "code",
   "execution_count": null,
   "metadata": {},
   "outputs": [],
   "source": [
    "cems, partial_cems_scaled, shaped_eia_data = output_data.write_plant_metadata(\n",
    "        cems, partial_cems_scaled, shaped_eia_data, path_prefix, year\n",
    "    )"
   ]
  },
  {
   "cell_type": "code",
   "execution_count": null,
   "metadata": {},
   "outputs": [],
   "source": [
    "combined_plant_data = data_cleaning.combine_plant_data(\n",
    "        cems, partial_cems_scaled, shaped_eia_data\n",
    "    )"
   ]
  },
  {
   "cell_type": "code",
   "execution_count": null,
   "metadata": {},
   "outputs": [],
   "source": [
    "combined_plant_data"
   ]
  },
  {
   "cell_type": "markdown",
   "metadata": {},
   "source": [
    "# Investigate missing data"
   ]
  },
  {
   "cell_type": "code",
   "execution_count": null,
   "metadata": {},
   "outputs": [],
   "source": [
    "year = 2020\n",
    "path_prefix = ''\n",
    "eia923_allocated = pd.read_csv(f'../data/outputs/{path_prefix}eia923_allocated_{year}.csv', parse_dates=['report_date'])\n",
    "plant_frame = pd.read_csv(f\"../data/outputs/{path_prefix}plant_static_attributes_{year}.csv\")\n",
    "residual_profiles = pd.read_csv(f\"../data/outputs/{path_prefix}residual_profiles_{year}.csv\")\n",
    "eia923_allocated = eia923_allocated.merge(plant_frame, how='left', on='plant_id_eia')"
   ]
  },
  {
   "cell_type": "code",
   "execution_count": null,
   "metadata": {},
   "outputs": [],
   "source": [
    "# 11. Assign hourly profile to monthly data\n",
    "print(\"Assigning hourly profile to monthly EIA-923 data\")\n",
    "# create a separate dataframe containing only the generators for which we do not have CEMS data\n",
    "monthly_eia_data_to_shape = eia923_allocated[\n",
    "    (eia923_allocated[\"hourly_data_source\"] == \"eia\")\n",
    "    & ~(eia923_allocated[\"fuel_consumed_mmbtu\"].isna())\n",
    "]"
   ]
  },
  {
   "cell_type": "code",
   "execution_count": null,
   "metadata": {},
   "outputs": [],
   "source": [
    "monthly_data_to_shape[monthly_data_to_shape['energy_source_code'] == 'SUN']"
   ]
  },
  {
   "cell_type": "code",
   "execution_count": null,
   "metadata": {},
   "outputs": [],
   "source": [
    "hourly_profiles = impute_hourly_profiles.impute_missing_hourly_profiles(\n",
    "    monthly_eia_data_to_shape, residual_profiles, year\n",
    ")"
   ]
  },
  {
   "cell_type": "code",
   "execution_count": null,
   "metadata": {},
   "outputs": [],
   "source": [
    "hourly_profiles['report_date'] = pd.to_datetime(hourly_profiles['report_date'])"
   ]
  },
  {
   "cell_type": "code",
   "execution_count": null,
   "metadata": {},
   "outputs": [],
   "source": [
    "hourly_profiles[(hourly_profiles['fuel_category'] == 'solar') & (hourly_profiles['ba_code'] == 'ISNE')]"
   ]
  },
  {
   "cell_type": "code",
   "execution_count": null,
   "metadata": {},
   "outputs": [],
   "source": [
    "px.line(hourly_profiles[hourly_profiles['fuel_category'] == 'solar'], x='datetime_local', y='profile', color='ba_code')"
   ]
  },
  {
   "cell_type": "code",
   "execution_count": null,
   "metadata": {},
   "outputs": [],
   "source": [
    "hourly_profiles = impute_hourly_profiles.convert_profile_to_percent(hourly_profiles)"
   ]
  },
  {
   "cell_type": "code",
   "execution_count": null,
   "metadata": {},
   "outputs": [],
   "source": [
    "px.line(hourly_profiles[hourly_profiles['fuel_category'] == 'solar'], x='datetime_local', y='profile', color='ba_code')"
   ]
  },
  {
   "cell_type": "code",
   "execution_count": null,
   "metadata": {},
   "outputs": [],
   "source": [
    "\n",
    "shaped_eia_data = impute_hourly_profiles.shape_monthly_eia_data_as_hourly(\n",
    "    monthly_eia_data_to_shape, hourly_profiles\n",
    ")"
   ]
  },
  {
   "cell_type": "code",
   "execution_count": null,
   "metadata": {},
   "outputs": [],
   "source": [
    "# specify columns containing monthly data that should be distributed to hourly\n",
    "columns_to_shape = [\n",
    "    \"net_generation_mwh\",\n",
    "    \"fuel_consumed_mmbtu\",\n",
    "    \"fuel_consumed_for_electricity_mmbtu\",\n",
    "    \"co2_mass_lb\",\n",
    "    \"ch4_mass_lb\",\n",
    "    \"n2o_mass_lb\",\n",
    "    \"nox_mass_lb\",\n",
    "    \"so2_mass_lb\",\n",
    "    \"co2_mass_lb_for_electricity\",\n",
    "    \"ch4_mass_lb_for_electricity\",\n",
    "    \"n2o_mass_lb_for_electricity\",\n",
    "    \"nox_mass_lb_for_electricity\",\n",
    "    \"so2_mass_lb_for_electricity\",\n",
    "    \"co2_mass_lb_adjusted\",\n",
    "    \"ch4_mass_lb_adjusted\",\n",
    "    \"n2o_mass_lb_adjusted\",\n",
    "    \"nox_mass_lb_adjusted\",\n",
    "    \"so2_mass_lb_adjusted\",\n",
    "]\n",
    "\n",
    "# group eia data by plant\n",
    "shaped_monthly_data = (\n",
    "    monthly_eia_data_to_shape.groupby(\n",
    "        [\n",
    "            \"plant_id_eia\",\n",
    "            \"subplant_id\",\n",
    "            \"report_date\",\n",
    "            \"plant_primary_fuel\",\n",
    "            \"hourly_data_source\",\n",
    "            \"fuel_category\",\n",
    "            \"fuel_category_eia930\",\n",
    "            \"ba_code\",\n",
    "            \"ba_code_physical\",\n",
    "            \"state\",\n",
    "            \"distribution_flag\",\n",
    "        ],dropna=False)\n",
    "    .sum()\n",
    "    .reset_index()\n",
    ")"
   ]
  },
  {
   "cell_type": "code",
   "execution_count": null,
   "metadata": {},
   "outputs": [],
   "source": [
    "monthly_eia_data_to_shape.plant_primary_fuel.unique()"
   ]
  },
  {
   "cell_type": "code",
   "execution_count": null,
   "metadata": {},
   "outputs": [],
   "source": [
    "shaped_monthly_data.plant_primary_fuel.unique()"
   ]
  },
  {
   "cell_type": "code",
   "execution_count": null,
   "metadata": {},
   "outputs": [],
   "source": [
    "\n",
    "\n",
    "# merge the hourly profiles into each plant-month\n",
    "shaped_monthly_data = shaped_monthly_data.merge(\n",
    "    hourly_profiles, how=\"left\", on=[\"report_date\", \"fuel_category\", \"ba_code\"]\n",
    ")\n",
    "\n",
    "# plant-months where there is negative net generation, assign a flat profile\n",
    "shaped_monthly_data.loc[\n",
    "    shaped_monthly_data[\"net_generation_mwh\"] < 0, \"profile\"\n",
    "] = 1 / (shaped_monthly_data[\"report_date\"].dt.daysinmonth * 24)\n",
    "shaped_monthly_data.loc[\n",
    "    shaped_monthly_data[\"net_generation_mwh\"] < 0, \"profile_method\"\n",
    "] = \"flat_negative_generation\"\n",
    "\n",
    "# shape the data\n",
    "for column in columns_to_shape:\n",
    "    shaped_monthly_data[column] = (\n",
    "        shaped_monthly_data[column] * shaped_monthly_data[\"profile\"]\n",
    "    )\n",
    "shaped_monthly_data = shaped_monthly_data.drop(columns=[\"profile\"])\n",
    "\n",
    "# re order the columns\n",
    "column_order = [\n",
    "    \"plant_id_eia\",\n",
    "    \"subplant_id\",\n",
    "    \"datetime_local\",\n",
    "    \"datetime_utc\",\n",
    "    \"report_date\",\n",
    "    \"net_generation_mwh\",\n",
    "    \"fuel_consumed_mmbtu\",\n",
    "    \"fuel_consumed_for_electricity_mmbtu\",\n",
    "    \"co2_mass_lb\",\n",
    "    \"ch4_mass_lb\",\n",
    "    \"n2o_mass_lb\",\n",
    "    \"nox_mass_lb\",\n",
    "    \"so2_mass_lb\",\n",
    "    \"co2_mass_lb_for_electricity\",\n",
    "    \"ch4_mass_lb_for_electricity\",\n",
    "    \"n2o_mass_lb_for_electricity\",\n",
    "    \"nox_mass_lb_for_electricity\",\n",
    "    \"so2_mass_lb_for_electricity\",\n",
    "    \"co2_mass_lb_adjusted\",\n",
    "    \"ch4_mass_lb_adjusted\",\n",
    "    \"n2o_mass_lb_adjusted\",\n",
    "    \"nox_mass_lb_adjusted\",\n",
    "    \"so2_mass_lb_adjusted\",\n",
    "    \"profile_method\",\n",
    "    \"hourly_data_source\",\n",
    "]\n",
    "shaped_monthly_data = shaped_monthly_data[column_order]"
   ]
  },
  {
   "cell_type": "code",
   "execution_count": null,
   "metadata": {},
   "outputs": [],
   "source": [
    "shaped_eia_data[(shaped_eia_data['fuel_category'] == 'solar')]"
   ]
  },
  {
   "cell_type": "markdown",
   "metadata": {},
   "source": [
    "# Combine all plant data together"
   ]
  },
  {
   "cell_type": "code",
   "execution_count": null,
   "metadata": {},
   "outputs": [],
   "source": [
    "# load data from csv\n",
    "year = 2020\n",
    "path_prefix = ''\n",
    "cems = pd.read_csv(f'../data/outputs/{path_prefix}cems_{year}.csv')\n",
    "partial_cems = pd.read_csv(f'../data/outputs/{path_prefix}partial_cems_scaled_{year}.csv')\n",
    "shaped_eia_data = pd.read_csv(f'../data/outputs/{path_prefix}shaped_eia923_data{year}.csv')\n",
    "plant_frame = pd.read_csv(f\"../data/outputs/{path_prefix}plant_static_attributes.csv\")\n"
   ]
  },
  {
   "cell_type": "code",
   "execution_count": null,
   "metadata": {},
   "outputs": [],
   "source": [
    "# check that none of the sources have overlapping subplant-months\n",
    "columns_to_check_for_duplicates = ['plant_id_eia','subplant_id','report_date']\n",
    "cems_subplant_months = cems[columns_to_check_for_duplicates].drop_duplicates()\n",
    "cems_subplant_months['cems'] = 1\n",
    "partial_cems_subplant_months = partial_cems[columns_to_check_for_duplicates].drop_duplicates()\n",
    "partial_cems_subplant_months['partial_cems'] = 1\n",
    "shaped_eia_subplant_months = shaped_eia_data[columns_to_check_for_duplicates].drop_duplicates()\n",
    "shaped_eia_subplant_months['shaped_eia'] = 1\n",
    "\n",
    "data_source_overlap = cems_subplant_months.merge(partial_cems_subplant_months, how='outer',on=columns_to_check_for_duplicates).merge(shaped_eia_subplant_months, how='outer',on=columns_to_check_for_duplicates).fillna(0)\n",
    "data_source_overlap\n",
    "\n",
    "# check that there is no overlap between shaped eia and cems data\n",
    "data_source_overlap[(data_source_overlap.shaped_eia == 1) & ((data_source_overlap.cems == 1) | (data_source_overlap.partial_cems == 1))]\n",
    "\n",
    "# check for overlap between cems and partial cems data\n",
    "data_source_overlap[(data_source_overlap.cems == 1) & (data_source_overlap.partial_cems == 1)]"
   ]
  },
  {
   "cell_type": "code",
   "execution_count": null,
   "metadata": {},
   "outputs": [],
   "source": [
    "cems = data_cleaning.filter_unique_cems_data(cems, partial_cems)"
   ]
  },
  {
   "cell_type": "code",
   "execution_count": null,
   "metadata": {},
   "outputs": [],
   "source": [
    "combined_plant_data = data_cleaning.combine_subplant_data(cems, partial_cems, shaped_eia_data)\n",
    "combined_plant_data"
   ]
  },
  {
   "cell_type": "code",
   "execution_count": null,
   "metadata": {},
   "outputs": [],
   "source": [
    "ba_tz = load_data.load_ba_reference()[[\"ba_code\", \"timezone_local\"]]\n"
   ]
  },
  {
   "cell_type": "code",
   "execution_count": null,
   "metadata": {},
   "outputs": [],
   "source": [
    "ba_table.columns"
   ]
  },
  {
   "cell_type": "code",
   "execution_count": null,
   "metadata": {},
   "outputs": [],
   "source": [
    "ba_tz = load_data.load_ba_reference()[[\"ba_code\", \"timezone_local\"]]\n",
    "generated_emission_rate_columns = [\n",
    "    \"generated_co2_rate_lb_per_mwh_for_electricity\",\n",
    "    \"generated_ch4_rate_lb_per_mwh_for_electricity\",\n",
    "    \"generated_n2o_rate_lb_per_mwh_for_electricity\",\n",
    "    \"generated_nox_rate_lb_per_mwh_for_electricity\",\n",
    "    \"generated_so2_rate_lb_per_mwh_for_electricity\",\n",
    "    \"generated_co2_rate_lb_per_mwh_adjusted\",\n",
    "    \"generated_ch4_rate_lb_per_mwh_adjusted\",\n",
    "    \"generated_n2o_rate_lb_per_mwh_adjusted\",\n",
    "    \"generated_nox_rate_lb_per_mwh_adjusted\",\n",
    "    \"generated_so2_rate_lb_per_mwh_adjusted\",\n",
    "]\n",
    "\n",
    "for ba in list(ba_fuel_data.ba_code.unique()):\n",
    "\n",
    "    # filter the data for a single BA\n",
    "    ba_table = ba_fuel_data[ba_fuel_data[\"ba_code\"] == ba].drop(columns=\"ba_code\")\n",
    "\n",
    "    # convert the datetime_utc column back to a datetime\n",
    "    ba_table[\"datetime_utc\"] = pd.to_datetime(ba_table[\"datetime_utc\"], utc=True)\n",
    "\n",
    "    # calculate a total for the BA\n",
    "    ba_total = ba_table.groupby([\"datetime_utc\"]).sum()[data_columns].reset_index()\n",
    "    ba_total[\"fuel_category\"] = \"total\"\n",
    "\n",
    "    # concat the totals to the fuel-specific totals\n",
    "    ba_table = pd.concat([ba_table, ba_total], axis=0, ignore_index=True)\n",
    "\n",
    "    # round all values to one decimal place\n",
    "    ba_table = ba_table.round(2)\n",
    "\n",
    "    for emission_type in [\"_for_electricity\", \"_adjusted\"]:\n",
    "        for emission in [\"co2\", \"ch4\", \"n2o\", \"nox\", \"so2\"]:\n",
    "            ba_table[f\"generated_{emission}_rate_lb_per_mwh{emission_type}\"] = (\n",
    "                (\n",
    "                    ba_table[f\"{emission}_mass_lb{emission_type}\"]\n",
    "                    / ba_table[\"net_generation_mwh\"]\n",
    "                )\n",
    "                .fillna(0)\n",
    "                .replace(np.inf, np.NaN)\n",
    "                .replace(-np.inf, np.NaN)\n",
    "            )\n",
    "\n",
    "    # create a local datetime column\n",
    "    local_tz = ba_tz.loc[ba_tz[\"ba_code\"] == ba, \"timezone_local\"].item()\n",
    "    ba_table[\"datetime_local\"] = ba_table[\"datetime_utc\"].dt.tz_convert(local_tz)\n",
    "\n",
    "    # re-order columns\n",
    "    ba_table = ba_table[['fuel_category','datetime_local','datetime_utc'] + data_columns + generated_emission_rate_columns]\n",
    "\n",
    "    # export to a csv\n",
    "    ba_table.to_csv(\n",
    "        f\"../data/results/{path_prefix}power_sector_data/{ba}.csv\", index=False\n",
    "    )\n",
    "\n"
   ]
  },
  {
   "cell_type": "code",
   "execution_count": null,
   "metadata": {},
   "outputs": [],
   "source": [
    "for ba in list(ba_fuel_data.ba_code.unique()):\n",
    "\n",
    "    # filter the data for a single BA\n",
    "    ba_table = ba_fuel_data[ba_fuel_data[\"ba_code\"] == ba].drop(columns=\"ba_code\")\n",
    "\n",
    "    # convert the datetime_utc column back to a datetime\n",
    "    ba_table[\"datetime_utc\"] = pd.to_datetime(ba_table[\"datetime_utc\"], utc=True)\n",
    "\n",
    "    # calculate a total for the BA\n",
    "    ba_total = (\n",
    "        ba_table.groupby([\"datetime_utc\"])\n",
    "        .sum()[data_columns]\n",
    "        .reset_index()\n",
    "    )\n",
    "    ba_total[\"fuel_category\"] = \"total\"\n",
    "\n",
    "    # concat the totals to the fuel-specific totals\n",
    "    ba_table = pd.concat([ba_table, ba_total], axis=0, ignore_index=True)\n",
    "\n",
    "    # round all values to one decimal place\n",
    "    ba_table = ba_table.round(1)\n",
    "\n",
    "    for emission_type in ['_for_electricity','_adjusted']:\n",
    "        for emission in ['co2','ch4','n2o','nox','so2']:\n",
    "            ba_table[f\"generated_{emission}_rate_lb_per_mwh{emission_type}\"] = (\n",
    "                    (ba_table[f\"{emission}_mass_lb{emission_type}\"] / ba_table[\"net_generation_mwh\"])\n",
    "                    .fillna(0)\n",
    "                    .replace(np.inf, np.NaN).replace(-np.inf, np.NaN)\n",
    "                )\n",
    "\n",
    "    # export to a csv\n",
    "    ba_table.to_csv(f\"../data/results/{path_prefix}power_sector_data/{ba}.csv\")"
   ]
  },
  {
   "cell_type": "markdown",
   "metadata": {},
   "source": [
    "# Test new functions"
   ]
  },
  {
   "cell_type": "code",
   "execution_count": null,
   "metadata": {},
   "outputs": [],
   "source": [
    "year = 2020\n",
    "path_prefix = ''\n",
    "cems = pd.read_csv(f'../data/outputs/{path_prefix}cems_{year}.csv', parse_dates=['operating_datetime_utc','report_date'])\n",
    "eia923_allocated = pd.read_csv(f'../data/outputs/{path_prefix}eia923_allocated_{year}.csv', parse_dates=['report_date'])"
   ]
  },
  {
   "cell_type": "code",
   "execution_count": null,
   "metadata": {},
   "outputs": [],
   "source": [
    "cems.energy_source_code.unique()"
   ]
  },
  {
   "cell_type": "code",
   "execution_count": null,
   "metadata": {},
   "outputs": [],
   "source": [
    "cems[cems['energy_source_code'] == 'MSW']"
   ]
  },
  {
   "cell_type": "code",
   "execution_count": null,
   "metadata": {},
   "outputs": [],
   "source": [
    "\n",
    "px.line(cems[cems['energy_source_code'] == 'BLQ'], x='operating_datetime_utc', y='fuel_consumed_mmbtu', color='cems_id')"
   ]
  },
  {
   "cell_type": "code",
   "execution_count": null,
   "metadata": {},
   "outputs": [],
   "source": [
    "plant_frame = pd.read_csv(f\"../data/outputs/{path_prefix}plant_static_attributes.csv\")\n",
    "eia923_allocated = eia923_allocated.merge(plant_frame, how='left', on='plant_id_eia')"
   ]
  },
  {
   "cell_type": "code",
   "execution_count": null,
   "metadata": {},
   "outputs": [],
   "source": [
    "# 11. Assign hourly profile to monthly data\n",
    "print('Assigning hourly profile to monthly EIA-923 data')\n",
    "# create a separate dataframe containing only the generators for which we do not have CEMS data\n",
    "monthly_eia_data_to_distribute = eia923_allocated[\n",
    "    (eia923_allocated[\"hourly_data_source\"] == \"eia\")\n",
    "    & ~(eia923_allocated[\"fuel_consumed_mmbtu\"].isna())\n",
    "]\n",
    "# load profile data and format for use in the pipeline\n",
    "# TODO: once this is in the pipeline (step 10), may not need to read file\n",
    "hourly_profiles = pd.read_csv(\n",
    "    \"../data/outputs/residual_profiles.csv\", parse_dates=[\"report_date\"]\n",
    ")\n"
   ]
  },
  {
   "cell_type": "code",
   "execution_count": null,
   "metadata": {},
   "outputs": [],
   "source": [
    "available_profiles = hourly_profiles[['ba_code','fuel_category']].drop_duplicates()\n",
    "ba_fuel_to_distribute = monthly_eia_data_to_distribute[['ba_code','fuel_category']].drop_duplicates().dropna()\n",
    "missing_profiles = ba_fuel_to_distribute.merge(available_profiles, how='outer', on=['ba_code','fuel_category'], indicator='source')\n",
    "missing_profiles = missing_profiles[missing_profiles.source == 'left_only']\n",
    "missing_profiles.sort_values(by=['fuel_category','ba_code'])"
   ]
  },
  {
   "cell_type": "code",
   "execution_count": null,
   "metadata": {},
   "outputs": [],
   "source": [
    "hourly_profiles = hourly_profiles.load_hourly_profiles(monthly_eia_data_to_distribute, year)"
   ]
  },
  {
   "cell_type": "code",
   "execution_count": null,
   "metadata": {},
   "outputs": [],
   "source": [
    "print(hourly_profiles[['ba_code','fuel_category','profile_method']].drop_duplicates().pivot_table(index='fuel_category',columns='profile_method', aggfunc='count').fillna(0).astype(int))"
   ]
  },
  {
   "cell_type": "markdown",
   "metadata": {},
   "source": [
    "# investigate profile shapes"
   ]
  },
  {
   "cell_type": "code",
   "execution_count": null,
   "metadata": {},
   "outputs": [],
   "source": [
    "import plotly.express as px\n",
    "import src.eia930 as eia930"
   ]
  },
  {
   "cell_type": "code",
   "execution_count": null,
   "metadata": {},
   "outputs": [],
   "source": [
    "hydro_demand = load_data.load_raw_eia930_data(year, 'BALANCE')\n",
    "hydro_demand = hydro_demand[[\"Balancing Authority\",\"datetime_utc\",\"Demand (MW)\",\"Net Generation (MW)\",\"Net Generation (MW) from Hydropower and Pumped Storage\",]]"
   ]
  },
  {
   "cell_type": "code",
   "execution_count": null,
   "metadata": {},
   "outputs": [],
   "source": [
    "bas_with_no_hydro = hydro_demand.groupby(\"Balancing Authority\").sum().reset_index()\n",
    "bas_with_no_hydro = list(bas_with_no_hydro.loc[(bas_with_no_hydro[\"Net Generation (MW) from Hydropower and Pumped Storage\"] == 0),\"Balancing Authority\"])"
   ]
  },
  {
   "cell_type": "code",
   "execution_count": null,
   "metadata": {},
   "outputs": [],
   "source": [
    "hydro_demand = hydro_demand[~hydro_demand['Balancing Authority'].isin(bas_with_no_hydro)]"
   ]
  },
  {
   "cell_type": "code",
   "execution_count": null,
   "metadata": {},
   "outputs": [],
   "source": [
    "px.line(hydro_demand, x='datetime_utc', y='Net Generation (MW) from Hydropower and Pumped Storage', color='Balancing Authority')"
   ]
  },
  {
   "cell_type": "code",
   "execution_count": null,
   "metadata": {},
   "outputs": [],
   "source": [
    "hydro_corr = hydro_demand.groupby(\"Balancing Authority\")[[\"Demand (MW)\",\"Net Generation (MW) from Hydropower and Pumped Storage\"]].corr().reset_index()\n",
    "hydro_corr = hydro_corr[hydro_corr['level_1'] == 'Demand (MW)'].drop(columns=[\"Demand (MW)\",\"level_1\"])\n",
    "hydro_corr"
   ]
  },
  {
   "cell_type": "code",
   "execution_count": null,
   "metadata": {},
   "outputs": [],
   "source": []
  },
  {
   "cell_type": "code",
   "execution_count": null,
   "metadata": {},
   "outputs": [],
   "source": [
    "cleaned_930 = eia930.load_chalendar_for_pipeline(\n",
    "    \"../data/outputs/EBA_adjusted_elec.csv\", year=year\n",
    ")"
   ]
  },
  {
   "cell_type": "code",
   "execution_count": null,
   "metadata": {},
   "outputs": [],
   "source": [
    "cleaned_930.fuel_category.unique()"
   ]
  },
  {
   "cell_type": "code",
   "execution_count": null,
   "metadata": {},
   "outputs": [],
   "source": [
    "fuel = 'other'\n",
    "\n",
    "data_to_plot = cleaned_930[cleaned_930['fuel_category'] == fuel]\n",
    "\n",
    "px.line(data_to_plot, x='datetime_local', y='net_generation_mwh_930', color='ba_code')"
   ]
  },
  {
   "cell_type": "code",
   "execution_count": null,
   "metadata": {},
   "outputs": [],
   "source": [
    "data_to_plot"
   ]
  },
  {
   "cell_type": "code",
   "execution_count": null,
   "metadata": {},
   "outputs": [],
   "source": [
    "data_to_plot.pivot(index='datetime_local', columns='ba_code', values='net_generation_mwh_930').corr()"
   ]
  }
 ],
 "metadata": {
  "kernelspec": {
   "display_name": "Python 3.9.12 ('hourly_egrid')",
   "language": "python",
   "name": "python3"
  },
  "language_info": {
   "codemirror_mode": {
    "name": "ipython",
    "version": 3
   },
   "file_extension": ".py",
   "mimetype": "text/x-python",
   "name": "python",
   "nbconvert_exporter": "python",
   "pygments_lexer": "ipython3",
   "version": "3.9.12"
  },
  "orig_nbformat": 4,
  "vscode": {
   "interpreter": {
    "hash": "4103f3cd497821eca917ea303dbe10c590d787eb7d2dc3fd4e15dec0356e7931"
   }
  }
 },
 "nbformat": 4,
 "nbformat_minor": 2
}<|MERGE_RESOLUTION|>--- conflicted
+++ resolved
@@ -11,11 +11,7 @@
   },
   {
    "cell_type": "code",
-<<<<<<< HEAD
-   "execution_count": 1,
-=======
-   "execution_count": null,
->>>>>>> 7fbe9143
+   "execution_count": null,
    "metadata": {},
    "outputs": [],
    "source": [
