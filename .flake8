--- conflicted
+++ resolved
@@ -1,8 +1,3 @@
 [flake8]
 max-line-length = 88
-<<<<<<< HEAD
-extend-ignore = E203
-extend-ignore = E501
-=======
-extend-ignore = E203, E501
->>>>>>> 84390334
+extend-ignore = E203, E501